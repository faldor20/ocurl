(*
 * curl.mli
 *
 * Copyright (c) 2003-2008, Lars Nilsson, <lars@quantumchamaeleon.com>
 * Copyright (c) 2009, ygrek, <ygrek@autistici.org>
 *)

(** libcurl wrapper *)

type t

type curlCode =
  | CURLE_OK
  | CURLE_UNSUPPORTED_PROTOCOL
  | CURLE_FAILED_INIT
  | CURLE_URL_MALFORMAT
  | CURLE_URL_MALFORMAT_USER
  | CURLE_COULDNT_RESOLVE_PROXY
  | CURLE_COULDNT_RESOLVE_HOST
  | CURLE_COULDNT_CONNECT
  | CURLE_FTP_WEIRD_SERVER_REPLY
  | CURLE_FTP_ACCESS_DENIED
  | CURLE_FTP_USER_PASSWORD_INCORRECT
  | CURLE_FTP_WEIRD_PASS_REPLY
  | CURLE_FTP_WEIRD_USER_REPLY
  | CURLE_FTP_WEIRD_PASV_REPLY
  | CURLE_FTP_WEIRD_227_FORMAT
  | CURLE_FTP_CANT_GET_HOST
  | CURLE_FTP_CANT_RECONNECT
  | CURLE_FTP_COULDNT_SET_BINARY
  | CURLE_PARTIAL_FILE
  | CURLE_FTP_COULDNT_RETR_FILE
  | CURLE_FTP_WRITE_ERROR
  | CURLE_FTP_QUOTE_ERROR
  | CURLE_HTTP_NOT_FOUND
  | CURLE_WRITE_ERROR
  | CURLE_MALFORMAT_USER
  | CURLE_FTP_COULDNT_STOR_FILE
  | CURLE_READ_ERROR
  | CURLE_OUT_OF_MEMORY
  | CURLE_OPERATION_TIMEOUTED
  | CURLE_FTP_COULDNT_SET_ASCII
  | CURLE_FTP_PORT_FAILED
  | CURLE_FTP_COULDNT_USE_REST
  | CURLE_FTP_COULDNT_GET_SIZE
  | CURLE_HTTP_RANGE_ERROR
  | CURLE_HTTP_POST_ERROR
  | CURLE_SSL_CONNECT_ERROR
  | CURLE_FTP_BAD_DOWNLOAD_RESUME
  | CURLE_FILE_COULDNT_READ_FILE
  | CURLE_LDAP_CANNOT_BIND
  | CURLE_LDAP_SEARCH_FAILED
  | CURLE_LIBRARY_NOT_FOUND
  | CURLE_FUNCTION_NOT_FOUND
  | CURLE_ABORTED_BY_CALLBACK
  | CURLE_BAD_FUNCTION_ARGUMENT
  | CURLE_BAD_CALLING_ORDER
  | CURLE_HTTP_PORT_FAILED
  | CURLE_BAD_PASSWORD_ENTERED
  | CURLE_TOO_MANY_REDIRECTS
  | CURLE_UNKNOWN_TELNET_OPTION
  | CURLE_TELNET_OPTION_SYNTAX
  | CURLE_OBSOLETE
  | CURLE_SSL_PEER_CERTIFICATE
  | CURLE_GOT_NOTHING
  | CURLE_SSL_ENGINE_NOTFOUND
  | CURLE_SSL_ENGINE_SETFAILED
  | CURLE_SEND_ERROR
  | CURLE_RECV_ERROR
  | CURLE_SHARE_IN_USE
  | CURLE_SSL_CERTPROBLEM
  | CURLE_SSL_CIPHER
  | CURLE_SSL_CACERT
  | CURLE_BAD_CONTENT_ENCODING
  | CURLE_LDAP_INVALID_URL
  | CURLE_FILESIZE_EXCEEDED
  | CURLE_USE_SSL_FAILED
  | CURLE_SEND_FAIL_REWIND
  | CURLE_SSL_ENGINE_INITFAILED
  | CURLE_LOGIN_DENIED
  | CURLE_TFTP_NOTFOUND
  | CURLE_TFTP_PERM
  | CURLE_REMOTE_DISK_FULL
  | CURLE_TFTP_ILLEGAL
  | CURLE_TFTP_UNKNOWNID
  | CURLE_REMOTE_FILE_EXISTS
  | CURLE_TFTP_NOSUCHUSER
  | CURLE_CONV_FAILED
  | CURLE_CONV_REQD
  | CURLE_SSL_CACERT_BADFILE
  | CURLE_REMOTE_FILE_NOT_FOUND
  | CURLE_SSH
  | CURLE_SSL_SHUTDOWN_FAILED
  | CURLE_AGAIN

exception CurlException of (curlCode * int * string)

type curlNETRCOption =
  | CURL_NETRC_OPTIONAL
  | CURL_NETRC_IGNORED
  | CURL_NETRC_REQUIRED

type curlEncoding =
  | CURL_ENCODING_NONE (* identity *)
  | CURL_ENCODING_DEFLATE (* deflate *)
  | CURL_ENCODING_GZIP (* gzip *)
  | CURL_ENCODING_ANY (* all supported encodings *)

type curlContentType =
  | DEFAULT
  | CONTENTTYPE of string

type curlHTTPPost =
  | CURLFORM_CONTENT of string * string * curlContentType
  | CURLFORM_FILECONTENT of string * string * curlContentType
  | CURLFORM_FILE of string * string * curlContentType
  | CURLFORM_BUFFER of string * string * string * curlContentType

(*      
type curlHTTPPost =
  | CURLFORM_COPYNAME of string
  | CURLFORM_PTRNAME of string
  | CURLFORM_NAMELENGTH of int
  | CURLFORM_COPYCONTENTS of string
  | CURLFORM_PTRCONTENTS of string
  | CURLFORM_FILE of string
  | CURLFORM_FILECONTENT of string
  | CURLFORM_CONTENTSLENGTH of int
  | CURLFORM_CONTENTTYPE of string
*)

type curlTimeCondition =
  | TIMECOND_IFMODSINCE
  | TIMECOND_IFUNMODSINCE
      
type curlKRB4Level =
  | KRB4_NONE
  | KRB4_CLEAR
  | KRB4_SAFE
  | KRB4_CONFIDENTIAL
  | KRB4_PRIVATE

type curlClosePolicy =
  | CLOSEPOLICY_OLDEST
  | CLOSEPOLICY_LEAST_RECENTLY_USED

type curlSSLVerifyHost =
  | SSLVERIFYHOST_NONE (** connection succeeds regardless of the names in the certificate *)
  | SSLVERIFYHOST_EXISTENCE (** deprecated, equivalent to SSLVERIFYHOST_HOSTNAME *)
  | SSLVERIFYHOST_HOSTNAME (** certificate must indicate the matching hostname, or the connection fails *)

type curlHTTPVersion =
  | HTTP_VERSION_NONE
  | HTTP_VERSION_1_0
  | HTTP_VERSION_1_1

type curlDebugType =
  | DEBUGTYPE_TEXT
  | DEBUGTYPE_HEADER_IN
  | DEBUGTYPE_HEADER_OUT
  | DEBUGTYPE_DATA_IN
  | DEBUGTYPE_DATA_OUT
  | DEBUGTYPE_END

type curlAuth =
  | CURLAUTH_BASIC
  | CURLAUTH_DIGEST
  | CURLAUTH_GSSNEGOTIATE
  | CURLAUTH_NTLM
  | CURLAUTH_ANY
  | CURLAUTH_ANYSAFE

type curlIPResolve =
  | IPRESOLVE_WHATEVER
  | IPRESOLVE_V4
  | IPRESOLVE_V6

type curlFTPSSL =
  | FTPSSL_NONE
  | FTPSSL_TRY
  | FTPSSL_CONTROL
  | FTPSSL_ALL

type curlFTPSSLAuth =
  | FTPAUTH_DEFAULT
  | FTPAUTH_SSL
  | FTPAUTH_TLS

type curlIOCmd =
  | IOCMD_NOP
  | IOCMD_RESTARTREAD

type curlIOErr =
  | IOE_OK
  | IOE_UNKNOWNCMD
  | IOE_FAILRESTART

type curlFTPMethod =
  | FTPMETHOD_DEFAULT
  | FTPMETHOD_MULTICWD
  | FTPMETHOD_NOCWD
  | FTPMETHOD_SINGLECWD

type curlSSHAuthTypes =
  | SSHAUTH_ANY
  | SSHAUTH_PUBLICKEY
  | SSHAUTH_PASSWORD
  | SSHAUTH_HOST
  | SSHAUTH_KEYBOARD

type curlFTPSSLCCC =
  | FTPSSL_CCC_NONE
  | FTPSSL_CCC_PASSIVE
  | FTPSSL_CCC_ACTIVE

type curlSeek =
  | SEEK_SET
  | SEEK_CUR
  | SEEK_END

type curlProxyType =
  | CURLPROXY_HTTP
  | CURLPROXY_HTTP_1_0 (** added in 7.19.4 *)
  | CURLPROXY_SOCKS4 (** added in 7.15.2 *)
  | CURLPROXY_SOCKS5
  | CURLPROXY_SOCKS4A (** added in 7.18.0 *)
  | CURLPROXY_SOCKS5_HOSTNAME (** added in 7.18.0 *)

(** Protocols to enable (via CURLOPT_PROTOCOLS and CURLOPT_REDIR_PROTOCOLS) *)
type curlProto =
| CURLPROTO_ALL (** enable everything *)
| CURLPROTO_HTTP
| CURLPROTO_HTTPS
| CURLPROTO_FTP
| CURLPROTO_FTPS
| CURLPROTO_SCP
| CURLPROTO_SFTP
| CURLPROTO_TELNET
| CURLPROTO_LDAP
| CURLPROTO_LDAPS
| CURLPROTO_DICT
| CURLPROTO_FILE
| CURLPROTO_TFTP
| CURLPROTO_IMAP
| CURLPROTO_IMAPS
| CURLPROTO_POP3
| CURLPROTO_POP3S
| CURLPROTO_SMTP
| CURLPROTO_SMTPS
| CURLPROTO_RTSP
| CURLPROTO_RTMP
| CURLPROTO_RTMPT
| CURLPROTO_RTMPE
| CURLPROTO_RTMPTE
| CURLPROTO_RTMPS
| CURLPROTO_RTMPTS
| CURLPROTO_GOPHER

type curlOption =
  | CURLOPT_WRITEFUNCTION of (string -> int)
  | CURLOPT_READFUNCTION of (int -> string)
  | CURLOPT_INFILESIZE of int
  | CURLOPT_URL of string
  | CURLOPT_PROXY of string
  | CURLOPT_PROXYPORT of int
  | CURLOPT_HTTPPROXYTUNNEL of bool
  | CURLOPT_VERBOSE of bool
  | CURLOPT_HEADER of bool
  | CURLOPT_NOPROGRESS of bool
  | CURLOPT_NOSIGNAL of bool
  | CURLOPT_NOBODY of bool
  | CURLOPT_FAILONERROR of bool
  | CURLOPT_UPLOAD of bool
  | CURLOPT_POST of bool
  | CURLOPT_FTPLISTONLY of bool
  | CURLOPT_FTPAPPEND of bool
  | CURLOPT_NETRC of curlNETRCOption
  | CURLOPT_ENCODING of curlEncoding
  | CURLOPT_FOLLOWLOCATION of bool
  | CURLOPT_TRANSFERTEXT of bool
  | CURLOPT_PUT of bool
  | CURLOPT_USERPWD of string
  | CURLOPT_PROXYUSERPWD of string
  | CURLOPT_RANGE of string
  | CURLOPT_ERRORBUFFER of string ref
  | CURLOPT_TIMEOUT of int
  | CURLOPT_POSTFIELDS of string
  | CURLOPT_POSTFIELDSIZE of int
  | CURLOPT_REFERER of string
  | CURLOPT_USERAGENT of string
  | CURLOPT_FTPPORT of string
  | CURLOPT_LOWSPEEDLIMIT of int
  | CURLOPT_LOWSPEEDTIME of int
  | CURLOPT_RESUMEFROM of int
  | CURLOPT_COOKIE of string
  | CURLOPT_HTTPHEADER of string list
  | CURLOPT_HTTPPOST of curlHTTPPost list
  | CURLOPT_SSLCERT of string
  | CURLOPT_SSLCERTTYPE of string
  | CURLOPT_SSLCERTPASSWD of string
  | CURLOPT_SSLKEY of string
  | CURLOPT_SSLKEYTYPE of string
  | CURLOPT_SSLKEYPASSWD of string
  | CURLOPT_SSLENGINE of string
  | CURLOPT_SSLENGINEDEFAULT of bool
  | CURLOPT_CRLF of bool
  | CURLOPT_QUOTE of string list
  | CURLOPT_POSTQUOTE of string list
  | CURLOPT_HEADERFUNCTION of (string -> int)
  | CURLOPT_COOKIEFILE of string
  | CURLOPT_SSLVERSION of int
  | CURLOPT_TIMECONDITION of curlTimeCondition
  | CURLOPT_TIMEVALUE of int32
  | CURLOPT_CUSTOMREQUEST of string
  | CURLOPT_STDERR (* UNIMPLEMENTED *)
  | CURLOPT_INTERFACE of string
  | CURLOPT_KRB4LEVEL of curlKRB4Level
  | CURLOPT_PROGRESSFUNCTION of (float -> float -> float -> float -> bool)
  | CURLOPT_SSLVERIFYPEER of bool
  | CURLOPT_CAINFO of string
  | CURLOPT_CAPATH of string
  | CURLOPT_FILETIME of bool
  | CURLOPT_MAXREDIRS of int
  | CURLOPT_MAXCONNECTS of int
  | CURLOPT_CLOSEPOLICY of curlClosePolicy
  | CURLOPT_FRESHCONNECT of bool
  | CURLOPT_FORBIDREUSE of bool
  | CURLOPT_RANDOMFILE of string
  | CURLOPT_EGDSOCKET of string
  | CURLOPT_CONNECTTIMEOUT of int
  | CURLOPT_HTTPGET of bool
  | CURLOPT_SSLVERIFYHOST of curlSSLVerifyHost
  | CURLOPT_COOKIEJAR of string
  | CURLOPT_SSLCIPHERLIST of string
  | CURLOPT_HTTPVERSION of curlHTTPVersion
  | CURLOPT_FTPUSEEPSV of bool
  | CURLOPT_DNSCACHETIMEOUT of int
  | CURLOPT_DNSUSEGLOBALCACHE of bool
  | CURLOPT_DEBUGFUNCTION of (t -> curlDebugType -> string -> unit)
  | CURLOPT_PRIVATE of string
  | CURLOPT_HTTP200ALIASES of string list
  | CURLOPT_UNRESTRICTEDAUTH of bool
  | CURLOPT_FTPUSEEPRT of bool
  | CURLOPT_HTTPAUTH of curlAuth list
  | CURLOPT_FTPCREATEMISSINGDIRS of bool
  | CURLOPT_PROXYAUTH of curlAuth list
  | CURLOPT_FTPRESPONSETIMEOUT of int
  | CURLOPT_IPRESOLVE of curlIPResolve
  | CURLOPT_MAXFILESIZE of int32
  | CURLOPT_INFILESIZELARGE of int64
  | CURLOPT_RESUMEFROMLARGE of int64
  | CURLOPT_MAXFILESIZELARGE of int64
  | CURLOPT_NETRCFILE of string
  | CURLOPT_FTPSSL of curlFTPSSL
  | CURLOPT_POSTFIELDSIZELARGE of int64
  | CURLOPT_TCPNODELAY of bool
  | CURLOPT_FTPSSLAUTH of curlFTPSSLAuth
  | CURLOPT_IOCTLFUNCTION of (t -> curlIOCmd -> curlIOErr)
  | CURLOPT_FTPACCOUNT of string
  | CURLOPT_COOKIELIST of string
  | CURLOPT_IGNORECONTENTLENGTH of bool
  | CURLOPT_FTPSKIPPASVIP of bool
  | CURLOPT_FTPFILEMETHOD of curlFTPMethod
  | CURLOPT_LOCALPORT of int
  | CURLOPT_LOCALPORTRANGE of int
  | CURLOPT_CONNECTONLY of bool
  | CURLOPT_MAXSENDSPEEDLARGE of int64
  | CURLOPT_MAXRECVSPEEDLARGE of int64
  | CURLOPT_FTPALTERNATIVETOUSER of string
  | CURLOPT_SSLSESSIONIDCACHE of bool
  | CURLOPT_SSHAUTHTYPES of curlSSHAuthTypes list
  | CURLOPT_SSHPUBLICKEYFILE of string
  | CURLOPT_SSHPRIVATEKEYFILE of string
  | CURLOPT_FTPSSLCCC of curlFTPSSLCCC
  | CURLOPT_TIMEOUTMS of int
  | CURLOPT_CONNECTTIMEOUTMS of int
  | CURLOPT_HTTPTRANSFERDECODING of bool
  | CURLOPT_HTTPCONTENTDECODING of bool
  | CURLOPT_NEWFILEPERMS of int
  | CURLOPT_NEWDIRECTORYPERMS of int
  | CURLOPT_POST301 of bool
  | CURLOPT_SSHHOSTPUBLICKEYMD5 of string
  | CURLOPT_COPYPOSTFIELDS of string
  | CURLOPT_PROXYTRANSFERMODE of bool
  | CURLOPT_SEEKFUNCTION of (int64 -> curlSeek -> int)
  | CURLOPT_AUTOREFERER of bool
  | CURLOPT_OPENSOCKETFUNCTION of (Unix.file_descr -> unit)
  | CURLOPT_PROXYTYPE of curlProxyType
  | CURLOPT_PROTOCOLS of curlProto list
  | CURLOPT_REDIR_PROTOCOLS of curlProto list
  | CURLOPT_RESOLVE of string list
  | CURLOPT_DNS_SERVERS of string

type initOption =
  | CURLINIT_GLOBALALL
  | CURLINIT_GLOBALSSL
  | CURLINIT_GLOBALWIN32
  | CURLINIT_GLOBALNOTHING

type curlInfo =
  | CURLINFO_EFFECTIVE_URL
  | CURLINFO_HTTP_CODE
  | CURLINFO_RESPONSE_CODE
  | CURLINFO_TOTAL_TIME
  | CURLINFO_NAMELOOKUP_TIME
  | CURLINFO_CONNECT_TIME
  | CURLINFO_PRETRANSFER_TIME
  | CURLINFO_SIZE_UPLOAD
  | CURLINFO_SIZE_DOWNLOAD
  | CURLINFO_SPEED_DOWNLOAD
  | CURLINFO_SPEED_UPLOAD
  | CURLINFO_HEADER_SIZE
  | CURLINFO_REQUEST_SIZE
  | CURLINFO_SSL_VERIFYRESULT
  | CURLINFO_FILETIME
  | CURLINFO_CONTENT_LENGTH_DOWNLOAD
  | CURLINFO_CONTENT_LENGTH_UPLOAD
  | CURLINFO_STARTTRANSFER_TIME
  | CURLINFO_CONTENT_TYPE
  | CURLINFO_REDIRECT_TIME
  | CURLINFO_REDIRECT_COUNT
  | CURLINFO_PRIVATE
  | CURLINFO_HTTP_CONNECTCODE
  | CURLINFO_HTTPAUTH_AVAIL
  | CURLINFO_PROXYAUTH_AVAIL
  | CURLINFO_OS_ERRNO
  | CURLINFO_NUM_CONNECTS
  | CURLINFO_SSL_ENGINES
  | CURLINFO_COOKIELIST
  | CURLINFO_LASTSOCKET
  | CURLINFO_FTP_ENTRY_PATH
  | CURLINFO_REDIRECT_URL
  | CURLINFO_PRIMARY_IP
  | CURLINFO_LOCAL_IP (** @since 7.21.0 *)
  | CURLINFO_LOCAL_PORT (** @since 7.21.0 *)

type curlInfoResult =
  | CURLINFO_String of string
  | CURLINFO_Long of int
  | CURLINFO_Double of float
  | CURLINFO_StringList of string list

type version_info = { 
  version : string;
  number : int * int * int;
  host : string;
  features : string list;
  ssl_version : string option;
  libz_version : string option;
  protocols : string list;
  ares : string; (** starting from this field are optional features - may be empty/zero *)
  ares_num : int;
  libidn : string;
  iconv_ver_num : int;
  libssh_version : string;
}

type pauseOption = PAUSE_SEND | PAUSE_RECV | PAUSE_ALL

val global_init : initOption -> unit
val global_cleanup : unit -> unit
val init : unit -> t
val reset : t -> unit
(** Reset [t] to the default state *)
val duphandle : t -> t
val setopt : t -> curlOption -> unit
val perform : t -> unit
val cleanup : t -> unit
val getinfo : t -> curlInfo -> curlInfoResult
val escape : string -> string
val unescape : string -> string
val getdate : string -> float -> float
val version : unit -> string
val strerror : curlCode -> string
val errno : curlCode -> int
val version_info : unit -> version_info
val pause : t -> pauseOption list -> unit

val set_writefunction : t -> (string -> int) -> unit
val set_readfunction : t -> (int -> string) -> unit
val set_infilesize : t -> int -> unit
val set_url : t -> string -> unit
val set_proxy : t -> string -> unit
val set_proxyport : t -> int -> unit
val set_httpproxytunnel : t -> bool -> unit
val set_verbose : t -> bool -> unit
val set_header : t -> bool -> unit
val set_noprogress : t -> bool -> unit
val set_nosignal : t -> bool -> unit
val set_nobody : t -> bool -> unit
val set_failonerror : t -> bool -> unit
val set_upload : t -> bool -> unit
val set_post : t -> bool -> unit
val set_ftplistonly : t -> bool -> unit
val set_ftpappend : t -> bool -> unit
val set_netrc : t -> curlNETRCOption -> unit
val set_encoding : t -> curlEncoding -> unit
val set_followlocation : t -> bool -> unit
val set_transfertext  : t -> bool -> unit
val set_put : t -> bool -> unit
val set_userpwd : t -> string -> unit
val set_proxyuserpwd : t -> string -> unit
val set_range : t -> string -> unit
val set_errorbuffer : t -> string ref -> unit
val set_timeout : t -> int -> unit
val set_postfields : t -> string -> unit
val set_postfieldsize : t -> int -> unit
val set_referer : t -> string -> unit
val set_useragent : t -> string -> unit
val set_ftpport : t -> string -> unit
val set_lowspeedlimit : t -> int -> unit
val set_lowspeedtime : t -> int -> unit
val set_resumefrom : t -> int -> unit
val set_cookie : t -> string -> unit
val set_httpheader : t -> string list -> unit
val set_httppost : t -> curlHTTPPost list -> unit
val set_sslcert : t -> string -> unit
val set_sslcerttype : t -> string -> unit
val set_sslcertpasswd : t -> string -> unit
val set_sslkey : t -> string -> unit
val set_sslkeytype : t -> string -> unit
val set_sslkeypasswd : t -> string -> unit
val set_sslengine : t -> string -> unit
val set_sslenginedefault : t -> bool -> unit
val set_crlf : t -> bool -> unit
val set_quote : t -> string list -> unit
val set_postquote : t -> string list -> unit
val set_headerfunction: t -> (string -> int) -> unit
val set_cookiefile : t -> string -> unit
val set_sslversion : t -> int -> unit
val set_timecondition : t -> curlTimeCondition -> unit
val set_timevalue : t -> int32 -> unit
val set_customrequest : t -> string -> unit
val set_interface : t -> string -> unit
val set_krb4level : t -> curlKRB4Level -> unit
val set_progressfunction : t -> (float -> float -> float -> float -> bool) -> unit
val set_sslverifypeer : t -> bool -> unit
val set_cainfo : t -> string -> unit
val set_capath : t -> string -> unit
val set_filetime : t -> bool -> unit
val set_maxredirs : t -> int -> unit
val set_maxconnects : t -> int -> unit
val set_closepolicy : t -> curlClosePolicy -> unit
val set_freshconnect : t -> bool -> unit
val set_forbidreuse : t -> bool -> unit
val set_randomfile : t -> string -> unit
val set_egdsocket : t -> string -> unit
val set_connecttimeout : t -> int -> unit
val set_httpget : t -> bool -> unit
val set_sslverifyhost : t -> curlSSLVerifyHost -> unit
val set_cookiejar : t -> string -> unit
val set_sslcipherlist : t -> string -> unit
val set_httpversion : t -> curlHTTPVersion -> unit
val set_ftpuseepsv : t -> bool -> unit
val set_dnscachetimeout : t -> int -> unit
val set_dnsuseglobalcache : t -> bool -> unit
val set_debugfunction : t -> (t -> curlDebugType -> string -> unit) -> unit
val set_private : t -> string -> unit
val set_http200aliases : t -> string list -> unit
val set_unrestrictedauth : t -> bool -> unit
val set_ftpuseeprt : t -> bool -> unit
val set_httpauth : t -> curlAuth list -> unit
val set_ftpcreatemissingdirs : t -> bool -> unit
val set_proxyauth : t -> curlAuth list -> unit
val set_ftpresponsetimeout : t -> int -> unit
val set_ipresolve : t -> curlIPResolve -> unit
val set_maxfilesize : t -> int32 -> unit
val set_infilesizelarge : t -> int64 -> unit
val set_resumefromlarge : t -> int64 -> unit
val set_maxfilesizelarge : t -> int64 -> unit
val set_netrcfile : t -> string -> unit
val set_ftpssl : t -> curlFTPSSL -> unit
val set_postfieldsizelarge : t -> int64 -> unit
val set_tcpnodelay : t -> bool -> unit
val set_ftpsslauth : t -> curlFTPSSLAuth -> unit
val set_ioctlfunction : t -> (t -> curlIOCmd -> curlIOErr) -> unit
val set_ftpaccount : t -> string -> unit
val set_cookielist : t -> string -> unit
val set_ignorecontentlength : t -> bool -> unit
val set_ftpskippasvip : t -> bool -> unit
val set_ftpfilemethod : t -> curlFTPMethod -> unit
val set_localport : t -> int -> unit
val set_localportrange : t -> int -> unit
val set_connectonly : t -> bool -> unit
val set_maxsendspeedlarge : t -> int64 -> unit
val set_maxrecvspeedlarge : t -> int64 -> unit
val set_ftpalternativetouser : t -> string -> unit
val set_sslsessionidcache : t -> bool -> unit
val set_sshauthtypes : t -> curlSSHAuthTypes list -> unit
val set_sshpublickeyfile : t -> string -> unit
val set_ftpsslccc : t -> curlFTPSSLCCC -> unit
val set_timeoutms : t -> int -> unit
val set_connecttimeoutms : t -> int -> unit
val set_httptransferdecoding : t -> bool -> unit
val set_httpcontentdecoding : t -> bool -> unit
val set_newfileperms : t -> int -> unit
val set_newdirectoryperms : t -> int -> unit
val set_post301 : t -> bool -> unit
val set_sshhostpublickeymd5 : t -> string -> unit
val set_copypostfields : t -> string -> unit
val set_proxytransfermode : t -> bool -> unit
val set_seekfunction : t -> (int64 -> curlSeek -> int) -> unit
val set_autoreferer : t -> bool -> unit
val set_opensocketfunction : t -> (Unix.file_descr -> unit) -> unit
val set_proxytype : t -> curlProxyType -> unit
val set_protocols : t -> curlProto list -> unit
val set_redirprotocols : t -> curlProto list -> unit

(** [set_resolve t add del] adjusts builtin dns mapping

  @param add is the (host,port,address) list to add to dns mapping
  @param del is the (host,port) list to remove from mapping
*)
val set_resolve : t -> (string * int * string) list -> (string * int) list -> unit
val set_dns_servers : t -> string list -> unit

val get_effectiveurl : t -> string
val get_redirecturl : t -> string
val get_httpcode : t -> int
val get_responsecode : t -> int
val get_totaltime : t -> float
val get_namelookuptime : t -> float
val get_connecttime : t -> float
val get_pretransfertime : t -> float
val get_sizeupload : t -> float
val get_sizedownload : t -> float
val get_speeddownload : t -> float
val get_speedupload : t -> float
val get_headersize : t -> int
val get_requestsize : t -> int
val get_sslverifyresult : t -> int
val get_filetime : t -> float
val get_contentlengthdownload : t -> float
val get_contentlengthupload : t -> float
val get_starttransfertime : t -> float
val get_contenttype : t -> string
val get_redirecttime : t -> float
val get_redirectcount : t -> int
val get_private : t -> string
val get_httpconnectcode : t -> int
val get_httpauthavail : t -> curlAuth list
val get_proxyauthavail : t -> curlAuth list
val get_oserrno : t -> int
val get_numconnects : t -> int
val get_sslengines : t -> string list
val get_cookielist : t -> string list
val get_lastsocket : t -> int
val get_ftpentrypath : t -> string
val get_primaryip : t -> string
val get_localip : t -> string
val get_localport : t -> int

class handle :
  object ('a)
    val conn : t
    method cleanup : unit
    method duphandle : 'a
    method perform : unit

    method set_writefunction : (string -> int) -> unit
    method set_readfunction : (int -> string) -> unit
    method set_infilesize : int -> unit
    method set_url : string -> unit
    method set_proxy : string -> unit
    method set_proxyport : int -> unit
    method set_httpproxytunnel : bool -> unit
    method set_verbose : bool -> unit
    method set_header : bool -> unit
    method set_noprogress : bool -> unit
    method set_nosignal : bool -> unit
    method set_nobody : bool -> unit
    method set_failonerror : bool -> unit
    method set_upload : bool -> unit
    method set_post : bool -> unit
    method set_ftplistonly : bool -> unit
    method set_ftpappend : bool -> unit
    method set_netrc : curlNETRCOption -> unit
    method set_encoding : curlEncoding -> unit
    method set_followlocation : bool -> unit
    method set_transfertext  : bool -> unit
    method set_put : bool -> unit
    method set_userpwd : string -> unit
    method set_proxyuserpwd : string -> unit
    method set_range : string -> unit
    method set_errorbuffer : string ref -> unit
    method set_timeout : int -> unit
    method set_postfields : string -> unit
    method set_postfieldsize : int -> unit
    method set_referer : string -> unit
    method set_useragent : string -> unit
    method set_ftpport : string -> unit
    method set_lowspeedlimit : int -> unit
    method set_lowspeedtime : int -> unit
    method set_resumefrom : int -> unit
    method set_cookie : string -> unit
    method set_httpheader : string list -> unit
    method set_httppost : curlHTTPPost list -> unit
    method set_sslcert : string -> unit
    method set_sslcerttype : string -> unit
    method set_sslcertpasswd : string -> unit
    method set_sslkey : string -> unit
    method set_sslkeytype : string -> unit
    method set_sslkeypasswd : string -> unit
    method set_sslengine : string -> unit
    method set_sslenginedefault : bool -> unit
    method set_crlf : bool -> unit
    method set_quote : string list -> unit
    method set_postquote : string list -> unit
    method set_headerfunction: (string -> int) -> unit
    method set_cookiefile : string -> unit
    method set_sslversion : int -> unit
    method set_timecondition : curlTimeCondition -> unit
    method set_timevalue : int32 -> unit
    method set_customrequest : string -> unit
    method set_interface : string -> unit
    method set_krb4level : curlKRB4Level -> unit
    method set_progressfunction :
      (float -> float -> float -> float -> bool) -> unit
    method set_sslverifypeer : bool -> unit
    method set_cainfo : string -> unit
    method set_capath : string -> unit
    method set_filetime : bool -> unit
    method set_maxredirs : int -> unit
    method set_maxconnects : int -> unit
    method set_closepolicy : curlClosePolicy -> unit
    method set_freshconnect : bool -> unit
    method set_forbidreuse : bool -> unit
    method set_randomfile : string -> unit
    method set_egdsocket : string -> unit
    method set_connecttimeout : int -> unit
    method set_httpget : bool -> unit
    method set_sslverifyhost : curlSSLVerifyHost -> unit
    method set_cookiejar : string -> unit
    method set_sslcipherlist : string -> unit
    method set_httpversion : curlHTTPVersion -> unit
    method set_ftpuseepsv : bool -> unit
    method set_dnscachetimeout : int -> unit
    method set_dnsuseglobalcache : bool -> unit
    method set_debugfunction : (t -> curlDebugType -> string -> unit) -> unit
    method set_private : string -> unit
    method set_http200aliases : string list -> unit
    method set_unrestrictedauth : bool -> unit
    method set_ftpuseeprt : bool -> unit
    method set_httpauth : curlAuth list -> unit
    method set_ftpcreatemissingdirs : bool -> unit
    method set_proxyauth : curlAuth list -> unit
    method set_ftpresponsetimeout : int -> unit
    method set_ipresolve : curlIPResolve -> unit
    method set_maxfilesize : int32 -> unit
    method set_infilesizelarge : int64 -> unit
    method set_resumefromlarge : int64 -> unit
    method set_maxfilesizelarge : int64 -> unit
    method set_netrcfile : string -> unit
    method set_ftpssl : curlFTPSSL -> unit
    method set_postfieldsizelarge : int64 -> unit
    method set_tcpnodelay : bool -> unit
    method set_ftpsslauth : curlFTPSSLAuth -> unit
    method set_ioctlfunction : (t -> curlIOCmd -> curlIOErr) -> unit
    method set_ftpaccount : string -> unit 
    method set_cookielist : string -> unit
    method set_ignorecontentlength : bool -> unit
    method set_ftpskippasvip : bool -> unit
    method set_ftpfilemethod : curlFTPMethod -> unit
    method set_localport : int -> unit
    method set_localportrange : int -> unit
    method set_connectonly : bool -> unit
    method set_maxsendspeedlarge : int64 -> unit
    method set_maxrecvspeedlarge : int64 -> unit
    method set_ftpalternativetouser : string -> unit
    method set_sslsessionidcache : bool -> unit
    method set_sshauthtypes : curlSSHAuthTypes list -> unit
    method set_sshpublickeyfile : string -> unit
    method set_sshprivatekeyfile : string -> unit
    method set_ftpsslccc : curlFTPSSLCCC -> unit
    method set_timeoutms : int -> unit
    method set_connecttimeoutms : int -> unit
    method set_httptransferdecoding : bool -> unit
    method set_httpcontentdecoding : bool -> unit
    method set_newfileperms : int -> unit
    method set_newdirectoryperms : int -> unit
    method set_post301 : bool -> unit
    method set_sshhostpublickeymd5 : string -> unit
    method set_copypostfields : string -> unit
    method set_proxytransfermode : bool -> unit
    method set_seekfunction : (int64 -> curlSeek -> int) -> unit
    method set_autoreferer : bool -> unit
    method set_opensocketfunction : (Unix.file_descr -> unit) -> unit
    method set_proxytype : curlProxyType -> unit
    method set_resolve : (string * int * string) list -> (string * int) list -> unit
    method set_dns_servers : string list -> unit

    method get_effectiveurl : string
    method get_httpcode : int
    method get_responsecode : int
    method get_totaltime : float
    method get_namelookuptime : float
    method get_connecttime : float
    method get_pretransfertime : float
    method get_sizeupload : float
    method get_sizedownload : float
    method get_speeddownload : float
    method get_speedupload : float
    method get_headersize : int
    method get_requestsize : int
    method get_sslverifyresult : int
    method get_filetime : float
    method get_contentlengthdownload : float
    method get_contentlengthupload : float
    method get_starttransfertime : float
    method get_contenttype : string
    method get_redirecttime : float
    method get_redirectcount : int
    method get_private : string
    method get_httpconnectcode : int
    method get_httpauthavail : curlAuth list
    method get_proxyauthavail : curlAuth list
    method get_oserrno : int
    method get_numconnects : int
    method get_sslengines : string list
    method get_cookielist : string list
    method get_lastsocket : int
    method get_ftpentrypath : string
    method get_primaryip : string
    method get_localip : string
    method get_localport : int
  end

(** Curl multi stack. Functions may raise [Failure] on critical errors *)
module Multi : sig

  (** type of Curl multi stack *)
  type mt

  (** exception raised on internal errors *)
  exception Error of string

  (** create new multi stack *)
  val create : unit -> mt

  (** add handle to multi stack *)
  val add : mt -> t -> unit

  (** perform pending data transfers (if any) on all handles currently in multi stack
      @return the number of handles that still transfer data *)
  val perform : mt -> int

  (** wait till there are some active data transfers on multi stack
      @return whether [perform] should be called *)
  val wait : mt -> bool

<<<<<<< HEAD
  (** remove finished handle from the multi stack if any. The handle can be reused *)
  val remove_finished : mt -> (t * curlCode) option
=======
  (** remove finished handle from the multi stack if any. The returned handle can be reused *)
  val remove_finished : mt -> t option
>>>>>>> a993d380

  (** destroy multi handle (all transfers are stopped, but individual {!type: Curl.t} handles can be reused) *)
  val cleanup : mt -> unit

  (** events that should be reported for the socket *)
  type poll = 
    | POLL_NONE    (** none *)
    | POLL_IN      (** available for reading *)
    | POLL_OUT     (** available for writing *)
    | POLL_INOUT   (** both *)
    | POLL_REMOVE  (** socket not needed anymore *)

  (** socket status *)
  type fd_status = 
    | EV_AUTO  (** determine socket status automatically (with extra system call) *)
    | EV_IN    (** socket has incoming data *)
    | EV_OUT   (** socket is available for writing *)
    | EV_INOUT (** both *)

  (** set the function to receive notifications on what socket events
      are currently interesting for libcurl on the specified socket handle *)
  val set_socket_function : mt -> (Unix.file_descr -> poll -> unit) -> unit

  (** set the function to receive notification when libcurl internal timeout changes,
      timeout value is in milliseconds

      NB {!action_timeout} should be called when timeout occurs *)
  val set_timer_function : mt -> (int -> unit) -> unit

  (** perform pending data transfers (if any) on all handles currently in multi stack
      (not recommended, {!action} should be used instead)
      @return the number of handles that still transfer data 
      @raise Error on errors
  *)
  val action_all : mt -> int

  (** inform libcurl that timeout occured 
      @raise Error on errors
  *)
  val action_timeout : mt -> unit

  (** [action mt fd status] informs libcurl about event on the specified socket.
      [status] specifies socket status. Perform pending data transfers.
      @return the number of handles still active
      @raise Error on errors
  *)
  val action : mt -> Unix.file_descr -> fd_status -> int

  (** [timeout mt] polls multi handle for timeout (not recommended, use {!set_timer_function} instead).
      @return maximum allowed number of milliseconds to wait before calling libcurl to perform actions
      @raise Error on errors
  *)
  external timeout : mt -> int = "caml_curl_multi_timeout"

end
<|MERGE_RESOLUTION|>--- conflicted
+++ resolved
@@ -848,13 +848,8 @@
       @return whether [perform] should be called *)
   val wait : mt -> bool
 
-<<<<<<< HEAD
-  (** remove finished handle from the multi stack if any. The handle can be reused *)
+  (** remove finished handle from the multi stack if any. The returned handle may be reused *)
   val remove_finished : mt -> (t * curlCode) option
-=======
-  (** remove finished handle from the multi stack if any. The returned handle can be reused *)
-  val remove_finished : mt -> t option
->>>>>>> a993d380
 
   (** destroy multi handle (all transfers are stopped, but individual {!type: Curl.t} handles can be reused) *)
   val cleanup : mt -> unit
