/***
 ***  curl-helper.c
 ***
 ***  Copyright (c) 2003-2008, Lars Nilsson, <lars@quantumchamaeleon.com>
 ***  Copyright (c) 2009, ygrek, <ygrek@autistici.org>
 ***/

#include <stdio.h>
#include <string.h>
#include <stdlib.h>
#include <stdarg.h>
#include <curl/curl.h>

#include <caml/alloc.h>
#include <caml/memory.h>
#include <caml/mlvalues.h>
#include <caml/callback.h>
#include <caml/fail.h>
#include <caml/custom.h>

#ifdef HAVE_CONFIG_H
#include "config.h"
#else
#warning "No config file given."
#endif

#if defined(_MSC_VER)
#ifdef interface
#undef interface
#endif
#endif

void leave_blocking_section(void);
void enter_blocking_section(void);

#define Val_none Val_int(0)

static __inline value
Val_some( value v )
{
    CAMLparam1( v );
    CAMLlocal1( some );
    some = caml_alloc(1, 0);
    Store_field( some, 0, v );
    CAMLreturn( some );
}

static value Val_pair(value v1, value v2)
{
  CAMLparam2(v1,v2);
  CAMLlocal1(pair);
  pair = caml_alloc_small(2,0);
  Field(pair,0) = v1;
  Field(pair,1) = v2;
  CAMLreturn(pair);
}

static value Val_cons(value list, value v) { return Val_pair(v,list); }

typedef struct Connection Connection;
typedef struct ConnectionList ConnectionList;

#define Connection_val(v) ((Connection *)Field(v, 0))

enum OcamlValues
{
    OcamlWriteCallback,
    OcamlReadCallback,
    OcamlErrorBuffer,
    OcamlPostFields,
    OcamlHTTPHeader,
    OcamlHTTPPost,
    OcamlQuote,
    OcamlPostQuote,
    OcamlHeaderCallback,
    OcamlProgressCallback,
    OcamlDebugCallback,
    OcamlHTTP200Aliases,
    OcamlIOCTLCallback,
    OcamlSeekFunctionCallback,
    OcamlOpenSocketFunctionCallback,

    OcamlURL,
    OcamlProxy,
    OcamlUserPWD,
    OcamlProxyUserPWD,
    OcamlRange,
    OcamlReferer,
    OcamlUserAgent,
    OcamlFTPPort,
    OcamlCookie,
    OcamlHTTPPostStrings,
    OcamlSSLCert,
    OcamlSSLCertType,
    OcamlSSLCertPasswd,
    OcamlSSLKey,
    OcamlSSLKeyType,
    OcamlSSLKeyPasswd,
    OcamlSSLEngine,
    OcamlCookieFile,
    OcamlCustomRequest,
    OcamlInterface,
    OcamlCAInfo,
    OcamlCAPath,
    OcamlRandomFile,
    OcamlEGDSocket,
    OcamlCookieJar,
    OcamlSSLCipherList,
    OcamlPrivate,
    OcamlNETRCFile,
    OcamlFTPAccount,
    OcamlCookieList,
    OcamlFTPAlternativeToUser,
    OcamlSSHPublicKeyFile,
    OcamlSSHPrivateKeyFile,
    OcamlSSHHostPublicKeyMD5,
    OcamlCopyPostFields,

    /* Not used, last for size */
    OcamlValuesSize
};

struct Connection
{
    CURL *connection;
    Connection *next;
    Connection *prev;

    value ocamlValues;

    char *url;
    char *proxy;
    char *userPwd;
    char *proxyUserPwd;
    char *range;
    char *errorBuffer;
    char *postFields;
    int postFieldSize;
    char *referer;
    char *userAgent;
    char *ftpPort;
    char *cookie;
    struct curl_slist *httpHeader;
    struct curl_httppost *httpPostFirst;
    struct curl_httppost *httpPostLast;
    struct curl_slist *httpPostStrings;
    struct curl_slist *resolve;
    char *sslCert;
    char *sslCertType;
    char *sslCertPasswd;
    char *sslKey;
    char *sslKeyType;
    char *sslKeyPasswd;
    char *sslEngine;
    struct curl_slist *quote;
    struct curl_slist *postQuote;
    char *cookieFile;
    char *customRequest;
    char *interface;
    char *caInfo;
    char *caPath;
    char *randomFile;
    char *egdSocket;
    char *cookieJar;
    char *sslCipherList;
    char *private;
    struct curl_slist *http200Aliases;
    char *netrcFile;
    char *ftpaccount;
    char *cookielist;
    char *ftpAlternativeToUser;
    char *sshPublicKeyFile;
    char *sshPrivateKeyFile;
    char *sshHostPublicKeyMD5;
    char *copyPostFields;
    char *dns_servers;
};

struct ConnectionList
{
    Connection *head;
    Connection *tail;
};

static ConnectionList connectionList = {NULL, NULL};

typedef struct CURLErrorMapping CURLErrorMapping;

struct CURLErrorMapping
{
    char *name;
    CURLcode error;
};

CURLErrorMapping errorMap[] =
{
#if HAVE_DECL_CURLE_UNSUPPORTED_PROTOCOL
    {"CURLE_UNSUPPORTED_PROTOCOL", CURLE_UNSUPPORTED_PROTOCOL},
#else
    {"CURLE_UNSUPPORTED_PROTOCOL", -1},
#endif
#if HAVE_DECL_CURLE_FAILED_INIT
    {"CURLE_FAILED_INIT", CURLE_FAILED_INIT},
#else
    {"CURLE_FAILED_INIT", -1},
#endif
#if HAVE_DECL_CURLE_URL_MALFORMAT
    {"CURLE_URL_MALFORMAT", CURLE_URL_MALFORMAT},
#else
    {"CURLE_URL_MALFORMAT", -1},
#endif
#if HAVE_DECL_CURLE_URL_MALFORMAT_USER
    {"CURLE_URL_MALFORMAT_USER", CURLE_URL_MALFORMAT_USER},
#else
    {"CURLE_URL_MALFORMAT_USER", -1},
#endif
#if HAVE_DECL_CURLE_COULDNT_RESOLVE_PROXY
    {"CURLE_COULDNT_RESOLVE_PROXY", CURLE_COULDNT_RESOLVE_PROXY},
#else
    {"CURLE_COULDNT_RESOLVE_PROXY", -1},
#endif
#if HAVE_DECL_CURLE_COULDNT_RESOLVE_HOST
    {"CURLE_COULDNT_RESOLVE_HOST", CURLE_COULDNT_RESOLVE_HOST},
#else
    {"CURLE_COULDNT_RESOLVE_HOST", -1},
#endif
#if HAVE_DECL_CURLE_COULDNT_CONNECT
    {"CURLE_COULDNT_CONNECT", CURLE_COULDNT_CONNECT},
#else
    {"CURLE_COULDNT_CONNECT", -1},
#endif
#if HAVE_DECL_CURLE_FTP_WEIRD_SERVER_REPLY
    {"CURLE_FTP_WEIRD_SERVER_REPLY", CURLE_FTP_WEIRD_SERVER_REPLY},
#else
    {"CURLE_FTP_WEIRD_SERVER_REPLY", -1},
#endif
#if HAVE_DECL_CURLE_FTP_ACCESS_DENIED
    {"CURLE_FTP_ACCESS_DENIED", CURLE_FTP_ACCESS_DENIED},
#else
    {"CURLE_FTP_ACCESS_DENIED", -1},
#endif
#if HAVE_DECL_CURLE_FTP_USER_PASSWORD_INCORRECT
    {"CURLE_FTP_USER_PASSWORD_INCORRECT", CURLE_FTP_USER_PASSWORD_INCORRECT},
#else
    {"CURLE_FTP_USER_PASSWORD_INCORRECT", -1},
#endif
#if HAVE_DECL_CURLE_FTP_WEIRD_PASS_REPLY
    {"CURLE_FTP_WEIRD_PASS_REPLY", CURLE_FTP_WEIRD_PASS_REPLY},
#else
    {"CURLE_FTP_WEIRD_PASS_REPLY", -1},
#endif
#if HAVE_DECL_CURLE_FTP_WEIRD_USER_REPLY
    {"CURLE_FTP_WEIRD_USER_REPLY", CURLE_FTP_WEIRD_USER_REPLY},
#else
    {"CURLE_FTP_WEIRD_USER_REPLY", -1},
#endif
#if HAVE_DECL_CURLE_FTP_WEIRD_PASV_REPLY
    {"CURLE_FTP_WEIRD_PASV_REPLY", CURLE_FTP_WEIRD_PASV_REPLY},
#else
    {"CURLE_FTP_WEIRD_PASV_REPLY", -1},
#endif
#if HAVE_DECL_CURLE_FTP_WEIRD_227_FORMAT
    {"CURLE_FTP_WEIRD_227_FORMAT", CURLE_FTP_WEIRD_227_FORMAT},
#else
    {"CURLE_FTP_WEIRD_227_FORMAT", -1},
#endif
#if HAVE_DECL_CURLE_FTP_CANT_GET_HOST
    {"CURLE_FTP_CANT_GET_HOST", CURLE_FTP_CANT_GET_HOST},
#else
    {"CURLE_FTP_CANT_GET_HOST", -1},
#endif
#if HAVE_DECL_CURLE_FTP_CANT_RECONNECT
    {"CURLE_FTP_CANT_RECONNECT", CURLE_FTP_CANT_RECONNECT},
#else
    {"CURLE_FTP_CANT_RECONNECT", -1},
#endif
#if HAVE_DECL_CURLE_FTP_COULDNT_SET_BINARY
    {"CURLE_FTP_COULDNT_SET_BINARY", CURLE_FTP_COULDNT_SET_BINARY},
#else
    {"CURLE_FTP_COULDNT_SET_BINARY", -1},
#endif
#if HAVE_DECL_CURLE_PARTIAL_FILE
    {"CURLE_PARTIAL_FILE", CURLE_PARTIAL_FILE},
#else
    {"CURLE_PARTIAL_FILE", -1},
#endif
#if HAVE_DECL_CURLE_FTP_COULDNT_RETR_FILE
    {"CURLE_FTP_COULDNT_RETR_FILE", CURLE_FTP_COULDNT_RETR_FILE},
#else
    {"CURLE_FTP_COULDNT_RETR_FILE", -1},
#endif
#if HAVE_DECL_CURLE_FTP_WRITE_ERROR
    {"CURLE_FTP_WRITE_ERROR", CURLE_FTP_WRITE_ERROR},
#else
    {"CURLE_FTP_WRITE_ERROR", -1},
#endif
#if HAVE_DECL_CURLE_FTP_QUOTE_ERROR
    {"CURLE_FTP_QUOTE_ERROR", CURLE_FTP_QUOTE_ERROR},
#else
    {"CURLE_FTP_QUOTE_ERROR", -1},
#endif
#if HAVE_DECL_CURLE_HTTP_NOT_FOUND
    {"CURLE_HTTP_NOT_FOUND", CURLE_HTTP_NOT_FOUND},
#else
    {"CURLE_HTTP_NOT_FOUND", -1},
#endif
#if HAVE_DECL_CURLE_WRITE_ERROR
    {"CURLE_WRITE_ERROR", CURLE_WRITE_ERROR},
#else
    {"CURLE_WRITE_ERROR", -1},
#endif
#if HAVE_DECL_CURLE_MALFORMAT_USER
    {"CURLE_MALFORMAT_USER", CURLE_MALFORMAT_USER},
#else
    {"CURLE_MALFORMAT_USER", -1},
#endif
#if HAVE_DECL_CURLE_FTP_COULDNT_STOR_FILE
    {"CURLE_FTP_COULDNT_STOR_FILE", CURLE_FTP_COULDNT_STOR_FILE},
#else
    {"CURLE_FTP_COULDNT_STOR_FILE", -1},
#endif
#if HAVE_DECL_CURLE_READ_ERROR
    {"CURLE_READ_ERROR", CURLE_READ_ERROR},
#else
    {"CURLE_READ_ERROR", -1},
#endif
#if HAVE_DECL_CURLE_OUT_OF_MEMORY
    {"CURLE_OUT_OF_MEMORY", CURLE_OUT_OF_MEMORY},
#else
    {"CURLE_OUT_OF_MEMORY", -1},
#endif
#if HAVE_DECL_CURLE_OPERATION_TIMEOUTED
    {"CURLE_OPERATION_TIMEOUTED", CURLE_OPERATION_TIMEOUTED},
#else
    {"CURLE_OPERATION_TIMEOUTED", -1},
#endif
#if HAVE_DECL_CURLE_FTP_COULDNT_SET_ASCII
    {"CURLE_FTP_COULDNT_SET_ASCII", CURLE_FTP_COULDNT_SET_ASCII},
#else
    {"CURLE_FTP_COULDNT_SET_ASCII", -1},
#endif
#if HAVE_DECL_CURLE_FTP_PORT_FAILED
    {"CURLE_FTP_PORT_FAILED", CURLE_FTP_PORT_FAILED},
#else
    {"CURLE_FTP_PORT_FAILED", -1},
#endif
#if HAVE_DECL_CURLE_FTP_COULDNT_USE_REST
    {"CURLE_FTP_COULDNT_USE_REST", CURLE_FTP_COULDNT_USE_REST},
#else
    {"CURLE_FTP_COULDNT_USE_REST", -1},
#endif
#if HAVE_DECL_CURLE_FTP_COULDNT_GET_SIZE
    {"CURLE_FTP_COULDNT_GET_SIZE", CURLE_FTP_COULDNT_GET_SIZE},
#else
    {"CURLE_FTP_COULDNT_GET_SIZE", -1},
#endif
#if HAVE_DECL_CURLE_HTTP_RANGE_ERROR
    {"CURLE_HTTP_RANGE_ERROR", CURLE_HTTP_RANGE_ERROR},
#else
    {"CURLE_HTTP_RANGE_ERROR", -1},
#endif
#if HAVE_DECL_CURLE_HTTP_POST_ERROR
    {"CURLE_HTTP_POST_ERROR", CURLE_HTTP_POST_ERROR},
#else
    {"CURLE_HTTP_POST_ERROR", -1},
#endif
#if HAVE_DECL_CURLE_SSL_CONNECT_ERROR
    {"CURLE_SSL_CONNECT_ERROR", CURLE_SSL_CONNECT_ERROR},
#else
    {"CURLE_SSL_CONNECT_ERROR", -1},
#endif
#if HAVE_DECL_CURLE_FTP_BAD_DOWNLOAD_RESUME
    {"CURLE_FTP_BAD_DOWNLOAD_RESUME", CURLE_FTP_BAD_DOWNLOAD_RESUME},
#else
    {"CURLE_FTP_BAD_DOWNLOAD_RESUME", -1},
#endif
#if HAVE_DECL_CURLE_FILE_COULDNT_READ_FILE
    {"CURLE_FILE_COULDNT_READ_FILE", CURLE_FILE_COULDNT_READ_FILE},
#else
    {"CURLE_FILE_COULDNT_READ_FILE", -1},
#endif
#if HAVE_DECL_CURLE_LDAP_CANNOT_BIND
    {"CURLE_LDAP_CANNOT_BIND", CURLE_LDAP_CANNOT_BIND},
#else
    {"CURLE_LDAP_CANNOT_BIND", -1},
#endif
#if HAVE_DECL_CURLE_LDAP_SEARCH_FAILED
    {"CURLE_LDAP_SEARCH_FAILED", CURLE_LDAP_SEARCH_FAILED},
#else
    {"CURLE_LDAP_SEARCH_FAILED", -1},
#endif
#if HAVE_DECL_CURLE_LIBRARY_NOT_FOUND
    {"CURLE_LIBRARY_NOT_FOUND", CURLE_LIBRARY_NOT_FOUND},
#else
    {"CURLE_LIBRARY_NOT_FOUND", -1},
#endif
#if HAVE_DECL_CURLE_FUNCTION_NOT_FOUND
    {"CURLE_FUNCTION_NOT_FOUND", CURLE_FUNCTION_NOT_FOUND},
#else
    {"CURLE_FUNCTION_NOT_FOUND", -1},
#endif
#if HAVE_DECL_CURLE_ABORTED_BY_CALLBACK
    {"CURLE_ABORTED_BY_CALLBACK", CURLE_ABORTED_BY_CALLBACK},
#else
    {"CURLE_ABORTED_BY_CALLBACK", -1},
#endif
#if HAVE_DECL_CURLE_BAD_FUNCTION_ARGUMENT
    {"CURLE_BAD_FUNCTION_ARGUMENT", CURLE_BAD_FUNCTION_ARGUMENT},
#else
    {"CURLE_BAD_FUNCTION_ARGUMENT", -1},
#endif
#if HAVE_DECL_CURLE_BAD_CALLING_ORDER
    {"CURLE_BAD_CALLING_ORDER", CURLE_BAD_CALLING_ORDER},
#else
    {"CURLE_BAD_CALLING_ORDER", -1},
#endif
#if HAVE_DECL_CURLE_HTTP_PORT_FAILED
    {"CURLE_HTTP_PORT_FAILED", CURLE_HTTP_PORT_FAILED},
#else
    {"CURLE_HTTP_PORT_FAILED", -1},
#endif
#if HAVE_DECL_CURLE_BAD_PASSWORD_ENTERED
    {"CURLE_BAD_PASSWORD_ENTERED", CURLE_BAD_PASSWORD_ENTERED},
#else
    {"CURLE_BAD_PASSWORD_ENTERED", -1},
#endif
#if HAVE_DECL_CURLE_TOO_MANY_REDIRECTS
    {"CURLE_TOO_MANY_REDIRECTS", CURLE_TOO_MANY_REDIRECTS},
#else
    {"CURLE_TOO_MANY_REDIRECTS", -1},
#endif
#if HAVE_DECL_CURLE_UNKNOWN_TELNET_OPTION
    {"CURLE_UNKNOWN_TELNET_OPTION", CURLE_UNKNOWN_TELNET_OPTION},
#else
    {"CURLE_UNKNOWN_TELNET_OPTION", -1},
#endif
#if HAVE_DECL_CURLE_TELNET_OPTION_SYNTAX
    {"CURLE_TELNET_OPTION_SYNTAX", CURLE_TELNET_OPTION_SYNTAX},
#else
    {"CURLE_TELNET_OPTION_SYNTAX", -1},
#endif
#if HAVE_DECL_CURLE_SSL_PEER_CERTIFICATE
    {"CURLE_SSL_PEER_CERTIFICATE", CURLE_SSL_PEER_CERTIFICATE},
#else
    {"CURLE_SSL_PEER_CERTIFICATE", -1},
#endif
#if HAVE_DECL_CURLE_GOT_NOTHING
    {"CURLE_GOT_NOTHING", CURLE_GOT_NOTHING},
#else
    {"CURLE_GOT_NOTHING", -1},
#endif
#if HAVE_DECL_CURLE_SSL_ENGINE_NOT_FOUND
    {"CURLE_SSL_ENGINE_NOT_FOUND", CURLE_SSL_ENGINE_NOTFOUND},
#else
    {"CURLE_SSL_ENGINE_NOT_FOUND", -1},
#endif
#if HAVE_DECL_CURLE_SSL_ENGINE_SET_FAILED
    {"CURLE_SSL_ENGINE_SET_FAILED", CURLE_SSL_ENGINE_SETFAILED},
#else
    {"CURLE_SSL_ENGINE_SET_FAILED", -1},
#endif
#if HAVE_DECL_CURLE_SEND_ERROR
    {"CURLE_SEND_ERROR", CURLE_SEND_ERROR},
#else
    {"CURLE_SEND_ERROR", -1},
#endif
#if HAVE_DECL_CURLE_RECV_ERROR
    {"CURLE_RECV_ERROR", CURLE_RECV_ERROR},
#else
    {"CURLE_RECV_ERROR", -1},
#endif
#if HAVE_DECL_CURLE_SHARE_IN_USE
    {"CURLE_SHARE_IN_USE", CURLE_SHARE_IN_USE},
#else
    {"CURLE_SHARE_IN_USE", -1},
#endif
#if HAVE_DECL_CURLE_SSL_CERTPROBLEM
    {"CURLE_SSL_CERTPROBLEN", CURLE_SSL_CERTPROBLEM},
#else
    {"CURLE_SSL_CERTPROBLEN", -1},
#endif
#if HAVE_DECL_CURLE_SSL_CIPHER
    {"CURLE_SSL_CIPHER", CURLE_SSL_CIPHER},
#else
    {"CURLE_SSL_CIPHER", -1},
#endif
#if HAVE_DECL_CURLE_SSL_CACERT
    {"CURLE_SSL_CACERT", CURLE_SSL_CACERT},
#else
    {"CURLE_SSL_CACERT", -1},
#endif
#if HAVE_DECL_CURLE_BAD_CONTENT_ENCODING
    {"CURLE_BAD_CONTENT_ENCODING", CURLE_BAD_CONTENT_ENCODING},
#else
    {"CURLE_BAD_CONTENT_ENCODING", -1},
#endif
#if HAVE_DECL_CURLE_LDAP_INVALID_URL
    {"CURLE_LDAP_INVALID_URL", CURLE_LDAP_INVALID_URL},
#else
    {"CURLE_LDAP_INVALID_URL", -1},
#endif
#if HAVE_DECL_CURLE_FILESIZE_EXCEEDED
    {"CURLE_FILESIZE_EXCEEDED", CURLE_FILESIZE_EXCEEDED},
#else
    {"CURLE_FILESIZE_EXCEEDED", -1},
#endif
#if HAVE_DECL_CURLE_FTP_SSL_FAILED
    {"CURLE_FTP_SSL_FAILED", CURLE_FTP_SSL_FAILED},
#else
    {"CURLE_FTP_SSL_FAILED", -1},
#endif
#if HAVE_DECL_CURLE_SEND_FAIL_REWIND
    {"CURLE_SEND_FAIL_REWIND", CURLE_SEND_FAIL_REWIND},
#else
    {"CURLE_SEND_FAIL_REWIND", -1},
#endif
#if HAVE_DECL_CURLE_SSL_ENGINE_INITFAILED
    {"CURLE_SSL_ENGINE_INITFAILED", CURLE_SSL_ENGINE_INITFAILED},
#else
    {"CURLE_SSL_ENGINE_INITFAILED", -1},
#endif
#if HAVE_DECL_CURLE_LOGIN_DENIED
    {"CURLE_LOGIN_DENIED", CURLE_LOGIN_DENIED},
#else
    {"CURLE_LOGIN_DENIED", -1},
#endif
#if HAVE_DECL_CURLE_TFTP_NOTFOUND
    {"CURLE_TFTP_NOTFOUND", CURLE_TFTP_NOTFOUND},
#else
    {"CURLE_TFTP_NOTFOUND", -1},
#endif
#if HAVE_DECL_CURLE_TFTP_PERM
    {"CURLE_TFTP_PERM", CURLE_TFTP_PERM},
#else
    {"CURLE_TFTP_PERM", -1},
#endif
#if HAVE_DECL_CURLE_REMOTE_DISK_FULL
    {"CURLE_REMOTE_DISK_FULL", CURLE_REMOTE_DISK_FULL},
#else
    {"CURLE_REMOTE_DISK_FULL", -1},
#endif
#if HAVE_DECL_CURLE_TFTP_ILLEGAL
    {"CURLE_TFTP_ILLEGAL", CURLE_TFTP_ILLEGAL},
#else
    {"CURLE_TFTP_ILLEGAL", -1},
#endif
#if HAVE_DECL_CURLE_TFTP_UNKNOWNID
    {"CURLE_TFTP_UNKNOWNID", CURLE_TFTP_UNKNOWNID},
#else
    {"CURLE_TFTP_UNKNOWNID", -1},
#endif
#if HAVE_DECL_CURLE_REMOTE_FILE_EXISTS
    {"CURLE_REMOTE_FILE_EXISTS", CURLE_REMOTE_FILE_EXISTS},
#else
    {"CURLE_REMOTE_FILE_EXISTS", -1},
#endif
#if HAVE_DECL_CURLE_TFTP_NOSUCHUSER
    {"CURLE_TFTP_NOSUCHUSER", CURLE_TFTP_NOSUCHUSER},
#else
    {"CURLE_TFTP_NOSUCHUSER", -1},
#endif
#if HAVE_DECL_CURLE_CONV_FAILED
    {"CURLE_CONV_FAILED", CURLE_CONV_FAILED},
#else
    {"CURLE_CONV_FAILED", -1},
#endif
#if HAVE_DECL_CURLE_CONV_REQUIRED
    {"CURLE_CONV_REQUIRED", CURLE_CONV_REQUIRED},
#else
    {"CURLE_CONV_REQUIRED", -1},
#endif
#if HAVE_DECL_CURLE_SSL_CACERT_BADFILE
    {"CURLE_SSL_CACERT_BADFILE", CURLE_SSL_CACERT_BADFILE},
#else
    {"CURLE_SSL_CACERT_BADFILE", -1},
#endif
#if HAVE_DECL_CURLE_REMOTE_FILE_NOT_FOUND
    {"CURLE_REMOTE_FILE_NOT_FOUND", CURLE_REMOTE_FILE_NOT_FOUND},
#else
    {"CURLE_REMOTE_FILE_NOT_FOUND", -1},
#endif
#if HAVE_DECL_CURLE_SSH
    {"CURLE_SSH", CURLE_SSH},
#else
    {"CURLE_SSH", -1},
#endif
#if HAVE_DECL_CURLE_SSL_SHUTDOWN_FAILED
    {"CURLE_SSL_SHUTDOWN_FAILED", CURLE_SSL_SHUTDOWN_FAILED},
#else
    {"CURLE_SSL_SHUTDOWN_FAILED", -1},
#endif
#if HAVE_DECL_CURLE_AGAIN
    {"CURLE_AGAIN", CURLE_AGAIN},
#else
    {"CURLE_AGAIN", -1},
#endif
    {"CURLE_OK", CURLE_OK},
    {NULL, 0}
};

typedef struct CURLOptionMapping CURLOptionMapping;

struct CURLOptionMapping
{
    void (*optionHandler)(Connection *, value);
    char *name;
    CURLoption option;
};

CURLOptionMapping unimplementedOptionMap[] =
{
    {NULL, "CURLOPT_STDERR", CURLOPT_STDERR},
    {NULL, NULL, 0}
};

static void handleWriteFunction(Connection *, value);
static void handleReadFunction(Connection *, value);
static void handleInFileSize(Connection *, value);
static void handleURL(Connection *, value);
static void handleProxy(Connection *, value);
static void handleProxyPort(Connection *, value);
static void handleHTTPProxyTunnel(Connection *, value);
static void handleVerbose(Connection *, value);
static void handleHeader(Connection *, value);
static void handleNoProgress(Connection *, value);
static void handleNoSignal(Connection *, value);
static void handleNoBody(Connection *, value);
static void handleFailOnError(Connection *, value);
static void handleUpload(Connection *, value);
static void handlePost(Connection *, value);
static void handleFTPListOnly(Connection *, value);
static void handleFTPAppend(Connection *, value);
static void handleNETRC(Connection *, value);
static void handleEncoding(Connection *, value);
static void handleFollowLocation(Connection *, value);
static void handleTransferText(Connection *, value);
static void handlePut(Connection *, value);
static void handleUserPwd(Connection *, value);
static void handleProxyUserPwd(Connection *, value);
static void handleRange(Connection *, value);
static void handleErrorBuffer(Connection *, value);
static void handleTimeout(Connection *, value);
static void handlePostFields(Connection *, value);
static void handlePostFieldSize(Connection *, value);
static void handleReferer(Connection *, value);
static void handleUserAgent(Connection *, value);
static void handleFTPPort(Connection *, value);
static void handleLowSpeedLimit(Connection *, value);
static void handleLowSpeedTime(Connection *, value);
static void handleResumeFrom(Connection *, value);
static void handleCookie(Connection *, value);
static void handleHTTPHeader(Connection *, value);
static void handleHTTPPost(Connection *, value);
static void handleSSLCert(Connection *, value);
static void handleSSLCertType(Connection *, value);
static void handleSSLCertPasswd(Connection *, value);
static void handleSSLKey(Connection *, value);
static void handleSSLKeyType(Connection *, value);
static void handleSSLKeyPasswd(Connection *, value);
static void handleSSLEngine(Connection *, value);
static void handleSSLEngineDefault(Connection *, value);
static void handleCRLF(Connection *, value);
static void handleQuote(Connection *, value);
static void handlePostQuote(Connection *, value);
static void handleHeaderFunction(Connection *, value);
static void handleCookieFile(Connection *, value);
static void handleSSLVersion(Connection *, value);
static void handleTimeCondition(Connection *, value);
static void handleTimeValue(Connection *, value);
static void handleCustomRequest(Connection *, value);
static void handleInterface(Connection *, value);
static void handleKRB4Level(Connection *, value);
static void handleProgressFunction(Connection *, value);
static void handleSSLVerifyPeer(Connection *, value);
static void handleCAInfo(Connection *, value);
static void handleCAPath(Connection *, value);
static void handleFileTime(Connection *, value);
static void handleMaxRedirs(Connection *, value);
static void handleMaxConnects(Connection *, value);
static void handleClosePolicy(Connection *, value);
static void handleFreshConnect(Connection *, value);
static void handleForbidReuse(Connection *, value);
static void handleRandomFile(Connection *, value);
static void handleEGDSocket(Connection *, value);
static void handleConnectTimeout(Connection *, value);
static void handleHTTPGet(Connection *, value);
static void handleSSLVerifyHost(Connection *, value);
static void handleCookieJar(Connection *, value);
static void handleSSLCipherList(Connection *, value);
static void handleHTTPVersion(Connection *, value);
static void handleFTPUseEPSV(Connection *, value);
static void handleDNSCacheTimeout(Connection *, value);
static void handleDNSUseGlobalCache(Connection *, value);
static void handleDebugFunction(Connection *, value);
static void handlePrivate(Connection *, value);
static void handleHTTP200Aliases(Connection *, value);
static void handleUnrestrictedAuth(Connection *, value);
static void handleFTPUseEPRT(Connection *, value);
static void handleHTTPAuth(Connection *, value);
static void handleFTPCreateMissingDirs(Connection *, value);
static void handleProxyAuth(Connection *, value);
static void handleFTPResponseTimeout(Connection *, value);
static void handleIPResolve(Connection *, value);
static void handleMaxFileSize(Connection *, value);
static void handleInFileSizeLarge(Connection *, value);
static void handleResumeFromLarge(Connection *, value);
static void handleMaxFileSizeLarge(Connection *, value);
static void handleNETRCFile(Connection *, value);
static void handleFTPSSL(Connection *, value);
static void handlePostFieldSizeLarge(Connection *, value);
static void handleTCPNoDelay(Connection *, value);
static void handleFTPSSLAuth(Connection *, value);
static void handleIOCTLFunction(Connection *, value);
static void handleFTPAccount(Connection *, value);
static void handleCookieList(Connection *, value);
static void handleIgnoreContentLength(Connection *, value);
static void handleFTPSkipPASVIP(Connection *, value);
static void handleFTPFileMethod(Connection *, value);
static void handleLocalPort(Connection *, value);
static void handleLocalPortRange(Connection *, value);
static void handleConnectOnly(Connection *, value);
static void handleMaxSendSpeedLarge(Connection *, value);
static void handleMaxRecvSpeedLarge(Connection *, value);
static void handleFTPAlternativeToUser(Connection *, value);
static void handleSSLSessionIdCache(Connection *, value);
static void handleSSHAuthTypes(Connection *, value);
static void handleSSHPublicKeyFile(Connection *, value);
static void handleSSHPrivateKeyFile(Connection *, value);
static void handleFTPSSLCCC(Connection *, value);
static void handleTimeoutMS(Connection *, value);
static void handleConnectTimeoutMS(Connection *, value);
static void handleHTTPTransferDecoding(Connection *, value);
static void handleHTTPContentDecoding(Connection *, value);
static void handleNewFilePerms(Connection *, value);
static void handleNewDirectoryPerms(Connection *, value);
static void handlePost301(Connection *, value);
static void handleSSHHostPublicKeyMD5(Connection *, value);
static void handleCopyPostFields(Connection *, value);
static void handleProxyTransferMode(Connection *, value);
static void handleSeekFunction(Connection *, value);
static void handleAutoReferer(Connection *, value);
static void handleOpenSocketFunction(Connection *, value);
static void handleProxyType(Connection *, value);
static void handleProtocols(Connection *, value);
static void handleRedirProtocols(Connection *, value);
static void handleResolve(Connection *, value);
static void handleDnsServers(Connection *, value);

CURLOptionMapping implementedOptionMap[] =
{
    {handleWriteFunction, "CURLOPT_WRITEFUNCTION", CURLOPT_WRITEFUNCTION},
    {handleReadFunction, "CURLOPT_READFUNCTION", CURLOPT_READFUNCTION},
    {handleInFileSize, "CURLOPT_INFILESIZE", CURLOPT_INFILESIZE},
    {handleURL, "CURLOPT_URL", CURLOPT_URL},
    {handleProxy, "CURLOPT_PROXY", CURLOPT_PROXY},
    {handleProxyPort, "CURLOPT_PROXYPORT", CURLOPT_PROXYPORT},
    {handleHTTPProxyTunnel, "CURLOPT_HTTPPROXYTUNNEL", CURLOPT_HTTPPROXYTUNNEL},
    {handleVerbose, "CURLOPT_VERBOSE", CURLOPT_VERBOSE},
    {handleHeader, "CURLOPT_HEADER", CURLOPT_HEADER},
    {handleNoProgress, "CURLOPT_NOPROGRESS", CURLOPT_NOPROGRESS},
#if HAVE_DECL_CURLOPT_NOSIGNAL
    {handleNoSignal, "CURLOPT_NOSIGNAL", CURLOPT_NOSIGNAL},
#else
    {handleNoSignal, "CURLOPT_NOSIGNAL", 0},
#endif
    {handleNoBody, "CURLOPT_NOBODY", CURLOPT_NOBODY},
    {handleFailOnError, "CURLOPT_FAILONERROR", CURLOPT_FAILONERROR},
    {handleUpload, "CURLOPT_UPLOAD", CURLOPT_UPLOAD},
    {handlePost, "CURLOPT_POST", CURLOPT_POST},
    {handleFTPListOnly, "CURLOPT_FTPLISTONLY", CURLOPT_FTPLISTONLY},
    {handleFTPAppend, "CURLOPT_FTPAPPEND", CURLOPT_FTPAPPEND},
    {handleNETRC, "CURLOPT_NETRC", CURLOPT_NETRC},
#if HAVE_DECL_CURLOPT_ENCODING
    {handleEncoding, "CURLOPT_ENCODING", CURLOPT_ENCODING},
#else
    {handleEncoding, "CURLOPT_ENCODING", 0},
#endif
    {handleFollowLocation, "CURLOPT_FOLLOWLOCATION", CURLOPT_FOLLOWLOCATION},
    {handleTransferText, "CURLOPT_TRANSFERTEXT", CURLOPT_TRANSFERTEXT},
    {handlePut, "CURLOPT_PUT", CURLOPT_PUT},
    {handleUserPwd, "CURLOPT_USERPWD", CURLOPT_USERPWD},
    {handleProxyUserPwd, "CURLOPT_PROXYUSERPWD", CURLOPT_PROXYUSERPWD},
    {handleRange, "CURLOPT_RANGE", CURLOPT_RANGE},
    {handleErrorBuffer, "CURLOPT_ERRORBUFFER", CURLOPT_ERRORBUFFER},
    {handleTimeout, "CURLOPT_TIMEOUT", CURLOPT_TIMEOUT},
    {handlePostFields, "CURLOPT_POSTFIELDS", CURLOPT_POSTFIELDS},
    {handlePostFieldSize, "CURLOPT_POSTFIELDSIZE", CURLOPT_POSTFIELDSIZE},
    {handleReferer, "CURLOPT_REFERER", CURLOPT_REFERER},
    {handleUserAgent, "CURLOPT_USERAGENT", CURLOPT_USERAGENT},
    {handleFTPPort, "CURLOPT_FTPPORT", CURLOPT_FTPPORT},
    {handleLowSpeedLimit, "CURLOPT_LOW_SPEED_LIMIT", CURLOPT_LOW_SPEED_LIMIT},
    {handleLowSpeedTime, "CURLOPT_LOW_SPEED_TIME", CURLOPT_LOW_SPEED_TIME},
    {handleResumeFrom, "CURLOPT_RESUME_FROM", CURLOPT_RESUME_FROM},
    {handleCookie, "CURLOPT_COOKIE", CURLOPT_COOKIE},
    {handleHTTPHeader, "CURLOPT_HTTPHEADER", CURLOPT_HTTPHEADER},
    {handleHTTPPost, "CURLOPT_HTTPPOST", CURLOPT_HTTPPOST},
    {handleSSLCert, "CURLOPT_SSLCERT", CURLOPT_SSLCERT},
    {handleSSLCertType, "CURLOPT_SSLCERTTYPE", CURLOPT_SSLCERTTYPE},
    {handleSSLCertPasswd, "CURLOPT_SSLCERTPASSWD", CURLOPT_SSLCERTPASSWD},
    {handleSSLKey, "CURLOPT_SSLKEY", CURLOPT_SSLKEY},
    {handleSSLKeyType, "CURLOPT_SSLKEYTYPE", CURLOPT_SSLKEYTYPE},
    {handleSSLKeyPasswd, "CURLOPT_SSLKEYPASSWD", CURLOPT_SSLKEYPASSWD},
    {handleSSLEngine, "CURLOPT_SSLENGINE", CURLOPT_SSLENGINE},
    {handleSSLEngineDefault, "CURLOPT_SSLENGINE_DEFAULT", CURLOPT_SSLENGINE_DEFAULT},
    {handleCRLF, "CURLOPT_CRLF", CURLOPT_CRLF},
    {handleQuote, "CURLOPT_QUOTE", CURLOPT_QUOTE},
    {handlePostQuote, "CURLOPT_POSTQUOTE", CURLOPT_POSTQUOTE},
    {handleHeaderFunction, "CURLOPT_HEADERFUNCTION", CURLOPT_HEADERFUNCTION},
    {handleCookieFile, "CURLOPT_COOKIEFILE", CURLOPT_COOKIEFILE},
    {handleSSLVersion, "CURLOPT_SSLVERSION", CURLOPT_SSLVERSION},
    {handleTimeCondition, "CURLOPT_TIMECONDITION", CURLOPT_TIMECONDITION},
    {handleTimeValue, "CURLOPT_TIMEVALUE", CURLOPT_TIMEVALUE},
    {handleCustomRequest, "CURLOPT_CUSTOMREQUEST", CURLOPT_CUSTOMREQUEST},
    {handleInterface, "CURLOPT_INTERFACE", CURLOPT_INTERFACE},
    {handleKRB4Level, "CURLOPT_KRB4LEVEL", CURLOPT_KRB4LEVEL},
    {handleProgressFunction, "CURLOPT_PROGRESSFUNCTION", CURLOPT_PROGRESSFUNCTION},
    {handleSSLVerifyPeer, "CURLOPT_SSLVERIFYPEER", CURLOPT_SSL_VERIFYPEER},
    {handleCAInfo, "CURLOPT_CAINFO", CURLOPT_CAINFO},
    {handleCAPath, "CURLOPT_CAPATH", CURLOPT_CAPATH},
    {handleFileTime, "CURLOPT_FILETIME", CURLOPT_FILETIME},
    {handleMaxRedirs, "CURLOPT_MAXREDIRS", CURLOPT_MAXREDIRS},
    {handleMaxConnects, "CURLOPT_MAXCONNECTS", CURLOPT_MAXCONNECTS},
    {handleClosePolicy, "CURLOPT_CLOSEPOLICY", CURLOPT_CLOSEPOLICY},
    {handleFreshConnect, "CURLOPT_FRESH_CONNECT", CURLOPT_FRESH_CONNECT},
    {handleForbidReuse, "CURLOPT_FORBID_REUSE", CURLOPT_FORBID_REUSE},
    {handleRandomFile, "CURLOPT_RANDOM_FILE", CURLOPT_RANDOM_FILE},
    {handleEGDSocket, "CURLOPT_EGDSOCKET", CURLOPT_EGDSOCKET},
    {handleConnectTimeout, "CURLOPT_CONNECTTIMEOUT", CURLOPT_CONNECTTIMEOUT},
    {handleHTTPGet, "CURLOPT_HTTPGET", CURLOPT_HTTPGET},
    {handleSSLVerifyHost, "CURLOPT_SSL_VERIFYHOST", CURLOPT_SSL_VERIFYHOST},
    {handleCookieJar, "CURLOPT_COOKIEJAR", CURLOPT_COOKIEJAR},
    {handleSSLCipherList, "CURLOPT_SSL_CIPHERLIST", CURLOPT_SSL_CIPHER_LIST},
    {handleHTTPVersion, "CURLOPT_HTTP_VERSION", CURLOPT_HTTP_VERSION},
    {handleFTPUseEPSV, "CURLOPT_FTP_USE_EPSV", CURLOPT_FTP_USE_EPSV},
    {handleDNSCacheTimeout, "CURLOPT_DNS_CACHE_TIMEOUT", CURLOPT_DNS_CACHE_TIMEOUT},
    {handleDNSUseGlobalCache, "CURLOPT_DNS_USE_GLOBAL_CACHE", CURLOPT_DNS_USE_GLOBAL_CACHE},
    {handleDebugFunction, "CURLOPT_DEBUGFUNCTION", CURLOPT_DEBUGFUNCTION},
#if HAVE_DECL_CURLOPT_PRIVATE
    {handlePrivate, "CURLOPT_PRIVATE", CURLOPT_PRIVATE},
#else
    {handlePrivate, "CURLOPT_PRIVATE", 0},
#endif
#if HAVE_DECL_CURLOPT_HTTP200ALIASES
    {handleHTTP200Aliases, "CURLOPT_HTTP200ALIASES", CURLOPT_HTTP200ALIASES},
#else
    {handleHTTP200Aliases, "CURLOPT_HTTP200ALIASES", 0},
#endif
#if HAVE_DECL_CURLOPT_UNRESTRICTED_AUTH
    {handleUnrestrictedAuth, "CURLOPT_UNRESTRICTED_AUTH", CURLOPT_UNRESTRICTED_AUTH},
#else
    {handleUnrestrictedAuth, "CURLOPT_UNRESTRICTED_AUTH", 0},
#endif
#if HAVE_DECL_CURLOPT_FTP_USE_EPRT
    {handleFTPUseEPRT, "CURLOPT_FTP_USE_EPRT", CURLOPT_FTP_USE_EPRT},
#else
    {handleFTPUseEPRT, "CURLOPT_FTP_USE_EPRT", 0},
#endif
#if HAVE_DECL_CURLOPT_HTTPAUTH
    {handleHTTPAuth, "CURLOPT_HTTPAUTH", CURLOPT_HTTPAUTH},
#else
    {handleHTTPAuth, "CURLOPT_HTTPAUTH", 0},
#endif
#if HAVE_DECL_CURLOPT_FTP_CREATE_MISSING_DIRS
    {handleFTPCreateMissingDirs, "CURLOPT_FTP_CREATE_MISSING_DIRS", CURLOPT_FTP_CREATE_MISSING_DIRS},
#else
    {handleFTPCreateMissingDirs, "CURLOPT_FTP_CREATE_MISSING_DIRS", 0},
#endif
#if HAVE_DECL_CURLOPT_PROXYAUTH
    {handleProxyAuth, "CURLOPT_PROXYAUTH", CURLOPT_PROXYAUTH},
#else
    {handleProxyAuth, "CURLOPT_PROXYAUTH", 0},
#endif
#if HAVE_DECL_CURLOPT_FTP_RESPONSE_TIMEOUT
    {handleFTPResponseTimeout, "CURLOPT_FTP_RESPONSE_TIMEOUT", CURLOPT_FTP_RESPONSE_TIMEOUT},
#else
    {handleFTPResponseTimeout, "CURLOPT_FTP_RESPONSE_TIMEOUT", 0},
#endif
#if HAVE_DECL_CURLOPT_IPRESOLVE
    {handleIPResolve, "CURLOPT_IPRESOLVE", CURLOPT_IPRESOLVE},
#else
    {handleIPResolve, "CURLOPT_IPRESOLVE", 0},
#endif
#if HAVE_DECL_CURLOPT_MAXFILESIZE
    {handleMaxFileSize, "CURLOPT_MAXFILESIZE", CURLOPT_MAXFILESIZE},
#else
    {handleMaxFileSize, "CURLOPT_MAXFILESIZE", 0},
#endif
#if HAVE_DECL_CURLOPT_INFILSIZE_LARGE
    {handleInFileSizeLarge, "CURLOPT_INFILESIZE_LARGE", CURLOPT_INFILESIZE_LARGE},
#else
    {handleInFileSizeLarge, "CURLOPT_INFILESIZE_LARGE", 0},
#endif
#if HAVE_DECL_CURLOPT_RESUME_FROM_LARGE
    {handleResumeFromLarge, "CURLOPT_RESUME_FROM_LARGE", CURLOPT_RESUME_FROM_LARGE},
#else
    {handleResumeFromLarge, "CURLOPT_RESUME_FROM_LARGE", 0},
#endif
#if HAVE_DECL_CURLOPT_MAXFILESIZE_LARGE
    {handleMaxFileSizeLarge, "CURLOPT_MAXFILESIZE_LARGE", CURLOPT_MAXFILESIZE_LARGE},
#else
    {handleMaxFileSizeLarge, "CURLOPT_MAXFILESIZE_LARGE", 0},
#endif
#if HAVE_DECL_CURLOPT_NETRC_FILE
    {handleNETRCFile, "CURLOPT_NETRC_FILE", CURLOPT_NETRC_FILE},
#else
    {handleNETRCFile, "CURLOPT_NETRC_FILE", 0},
#endif
#if HAVE_DECL_CURLOPT_FTP_SSL
    {handleFTPSSL, "CURLOPT_FTP_SSL", CURLOPT_FTP_SSL},
#else
    {handleFTPSSL, "CURLOPT_FTP_SSL", 0},
#endif
#if HAVE_DECL_CURLOPT_POSTFIELDSIZE_LARGE
    {handlePostFieldSizeLarge, "CURLOPT_POSTFIELDSIZE_LARGE", CURLOPT_POSTFIELDSIZE_LARGE},
#else
    {handlePostFieldSizeLarge, "CURLOPT_POSTFIELDSIZE_LARGE", 0},
#endif
#if HAVE_DECL_CURLOPT_TCP_NODELAY
    {handleTCPNoDelay, "CURLOPT_TCP_NODELAY", CURLOPT_TCP_NODELAY},
#else
    {handleTCPNoDelay, "CURLOPT_TCP_NODELAY", 0},
#endif
#if HAVE_DECL_CURLOPT_FTPSSLAUTH
    {handleFTPSSLAuth, "CURLOPT_FTPSSLAUTH", CURLOPT_FTPSSLAUTH},
#else
    {handleFTPSSLAuth, "CURLOPT_FTPSSLAUTH", 0},
#endif
#if HAVE_DECL_CURLOPT_IOCTLFUNCTION
    {handleIOCTLFunction, "CURLOPT_IOCTLFUNCTION", CURLOPT_IOCTLFUNCTION},
#else
    {handleIOCTLFunction, "CURLOPT_IOCTLFUNCTION", 0},
#endif
#if HAVE_DECL_CURLOPT_FTP_ACCOUNT
    {handleFTPAccount, "CURLOPT_FTP_ACCOUNT", CURLOPT_FTP_ACCOUNT},
#else
    {handleFTPAccount, "CURLOPT_FTP_ACCOUNT", 0},
#endif
#if HAVE_DECL_CURLOPT_COOKIELIST
    {handleCookieList, "CURLOPT_COOKIELIST", CURLOPT_COOKIELIST},
#else
    {handleCookieList, "CURLOPT_COOKIELIST", 0},
#endif
#if HAVE_DECL_CURLOPT_IGNORE_CONTENT_LENGTH
    {handleIgnoreContentLength, "CURLOPT_IGNORE_CONTENT_LENGTH", CURLOPT_IGNORE_CONTENT_LENGTH},
#else
    {handleIgnoreContentLength, "CURLOPT_IGNORE_CONTENT_LENGTH", 0},
#endif
#if HAVE_DECL_CURLOPT_FTP_SKIP_PASV_IP
    {handleFTPSkipPASVIP, "CURLOPT_FTP_SKIP_PASV_IP", CURLOPT_FTP_SKIP_PASV_IP},
#else
    {handleFTPSkipPASVIP, "CURLOPT_FTP_SKIP_PASV_IP", 0},
#endif
#if HAVE_DECL_CURLOPT_FTP_FILEMETHOD
    {handleFTPFileMethod, "CURLOPT_FTP_FILEMETHOD", CURLOPT_FTP_FILEMETHOD},
#else
    {handleFTPFileMethod, "CURLOPT_FTP_FILEMETHOD", 0},
#endif
#if HAVE_DECL_CURLOPT_LOCALPORT
    {handleLocalPort, "CURLOPT_LOCALPORT", CURLOPT_LOCALPORT},
#else
    {handleLocalPort, "CURLOPT_LOCALPORT", 0},
#endif
#if HAVE_DECL_CURLOPT_LOCALPORTRANGE
    {handleLocalPortRange, "CURLOPT_LOCALPORTRANGE", CURLOPT_LOCALPORTRANGE},
#else
    {handleLocalPortRange, "CURLOPT_LOCALPORTRANGE", 0},
#endif
#if HAVE_DECL_CURLOPT_CONNECT_ONLY
    {handleConnectOnly, "CURLOPT_CONNECT_ONLY", CURLOPT_CONNECT_ONLY},
#else
    {handleConnectOnly, "CURLOPT_CONNECT_ONLY", 0},
#endif
#if HAVE_DECL_CURLOPT_MAX_SEND_SPEED_LARGE
    {handleMaxSendSpeedLarge, "CURLOPT_MAX_SEND_SPEED_LARGE", CURLOPT_MAX_SEND_SPEED_LARGE},
#else
    {handleMaxSendSpeedLarge, "CURLOPT_MAX_SEND_SPEED_LARGE", 0},
#endif
#if HAVE_DECL_CURLOPT_MAX_RECV_SPEED_LARGE
    {handleMaxRecvSpeedLarge, "CURLOPT_MAX_RECV_SPEED_LARGE", CURLOPT_MAX_RECV_SPEED_LARGE},
#else
    {handleMaxRecvSpeedLarge, "CURLOPT_MAX_RECV_SPEED_LARGE", 0},
#endif
#if HAVE_DECL_CURLOPT_FTP_ALTERNATIVE_TO_USER
    {handleFTPAlternativeToUser, "CURLOPT_FTP_ALTERNATIVE_TO_USER", CURLOPT_FTP_ALTERNATIVE_TO_USER},
#else
    {handleFTPAlternativeToUser, "CURLOPT_FTP_ALTERMATIVE_TO_USER", 0},
#endif
#if HAVE_DECL_CURLOPT_SSL_SESSIONID_CACHE
    {handleSSLSessionIdCache, "CURLOPT_SSL_SESSIONID_CACHE", CURLOPT_SSL_SESSIONID_CACHE},
#else
    {handleSSLSessionIdCache, "CURLOPT_SSL_SESSIONID_CACHE", 0},
#endif
#if HAVE_DECL_CURLOPT_SSH_AUTH_TYPES
    {handleSSHAuthTypes, "CURLOPT_SSH_AUTH_TYPES", CURLOPT_SSH_AUTH_TYPES},
#else
    {handleSSHAuthTypes, "CURLOPT_SSH_AUTH_TYPES", 0},
#endif
#if HAVE_DECL_CURLOPT_SSH_PUBLIC_KEYFILE
    {handleSSHPublicKeyFile, "CURLOPT_SSH_PUBLIC_KEYFILE", CURLOPT_SSH_PUBLIC_KEYFILE},
#else
    {handleSSHPublicKeyFile, "CURLOPT_SSH_PUBLIC_KEYFILE", 0},
#endif
#if HAVE_DECL_CURLOPT_SSH_PRIVATE_KEYFILE
    {handleSSHPrivateKeyFile, "CURLOPT_SSH_PRIVATE_KEYFILE", CURLOPT_SSH_PRIVATE_KEYFILE},
#else
    {handleSSHPrivateKeyFile, "CURLOPT_SSH_PRIVATE_KEYFILE", 0},
#endif
#if HAVE_DECL_CURLOPT_FTP_SSL_CCC
    {handleFTPSSLCCC, "CURLOPT_FTP_SSL_CCC", CURLOPT_FTP_SSL_CCC},
#else
    {handleFTPSSLCCC, "CURLOPT_FTP_SSL_CCC", 0},
#endif
#if HAVE_DECL_CURLOPT_TIMEOUT_MS
    {handleTimeoutMS, "CURLOPT_TIMEOUT_MS", CURLOPT_TIMEOUT_MS},
#else
    {handleTimeoutMS, "CURLOPT_TIMEOUT_MS", 0},
#endif
#if HAVE_DECL_CURLOPT_CONNECTTIMEOUT_MS
    {handleConnectTimeoutMS, "CURLOPT_CONNECTTIMEOUT_MS", CURLOPT_CONNECTTIMEOUT_MS},
#else
    {handleConnectTimeoutMS, "CURLOPT_CONNECTTIMEOUT_MS", 0},
#endif
#if HAVE_DECL_CURLOPT_HTTP_TRANSFER_DECODING
    {handleHTTPTransferDecoding, "CURLOPT_HTTP_TRANSFER_DECODING", CURLOPT_HTTP_TRANSFER_DECODING},
#else
    {handleHTTPTransferDecoding, "CURLOPT_HTTP_TRANSFER_DECODING", 0},
#endif
#if HAVE_DECL_CURLOPT_HTTP_CONTENT_DECODING
    {handleHTTPContentDecoding, "CURLOPT_HTTP_CONTENT_DECODING", CURLOPT_HTTP_CONTENT_DECODING},
#else
    {handleHTTPContentDecoding, "CURLOPT_HTTP_CONTENT_DECODING", 0},
#endif
#if HAVE_DECL_CURLOPT_NEW_FILE_PERMS
    {handleNewFilePerms, "CURLOPT_NEW_FILE_PERMS", CURLOPT_NEW_FILE_PERMS},
#else
    {handleNewFilePerms, "CURLOPT_NEW_FILE_PERMS", 0},
#endif
#if HAVE_DECL_CURLOPT_NEW_DIRECTORY_PERMS
    {handleNewDirectoryPerms, "CURLOPT_NEW_DIRECTORY_PERMS", CURLOPT_NEW_DIRECTORY_PERMS},
#else
    {handleNewDirectoryPerms, "CURLOPT_NEW_DIRECTORY_PERMS", 0},
#endif
#if HAVE_DECL_CURLOPT_POST301
    {handlePost301, "CURLOPT_POST301", CURLOPT_POST301},
#else
    {handlePost301, "CURLOPT_POST301", 0},
#endif
#if HAVE_DECL_CURLOPT_SSH_PUBLIC_KEY_MD5
    {handleSSHHostPublicKeyMD5, "CURLOPT_SSH_HOST_PUBLIC_KEY_MD5", CURLOPT_SSH_HOST_PUBLIC_KEY_MD5},
#else
    {handleSSHHostPublicKeyMD5, "CURLOPT_SSH_HOST_PUBLIC_KEY_MD5", 0},
#endif
#if HAVE_DECL_CURLOPT_COPYPOSTFIELDS
    {handleCopyPostFields, "CURLOPT_COPYPOSTFIELDS", CURLOPT_COPYPOSTFIELDS},
#else
    {handleCopyPostFields, "CURLOPT_COPYPOSTFIELDS", 0},
#endif
#if HAVE_DECL_CURLOPT_PROXY_TRANSFER_MODE
    {handleProxyTransferMode, "CURLOPT_PROXY_TRANSFER_MODE", CURLOPT_PROXY_TRANSFER_MODE},
#else
    {handleProxyTransferMode, "CURLOPT_PROXY_TRANSFER_MODE", 0},
#endif
#if HAVE_DECL_CURLOPT_SEEKFUNCTION
    {handleSeekFunction, "CURLOPT_SEEKFUNCTION", CURLOPT_SEEKFUNCTION},
#else
    {handleSeekFunction, "CURLOPT_SEEKFUNCTION", 0},
#endif
#if HAVE_DECL_CURLOPT_AUTOREFERER
    {handleAutoReferer, "CURLOPT_AUTOREFERER", CURLOPT_AUTOREFERER},
#else
    {handleAutoReferer, "CURLOPT_AUTOREFERER", 0},
#endif
#if HAVE_DECL_CURLOPT_OPENSOCKETFUNCTION
    {handleOpenSocketFunction, "CURLOPT_OPENSOCKETFUNCTION", CURLOPT_OPENSOCKETFUNCTION},
#else
    {handleOpenSocketFunction, "CURLOPT_OPENSOCKETFUNCTION", 0},
#endif
#if HAVE_DECL_CURLOPT_PROXYTYPE
    {handleProxyType, "CURLOPT_PROXYTYPE", CURLOPT_PROXYTYPE},
#else
    {handleProxyType, "CURLOPT_PROXYTYPE", 0},
#endif
#if HAVE_DECL_CURLOPT_PROTOCOLS
    {handleProtocols, "CURLOPT_PROTOCOLS", CURLOPT_PROTOCOLS},
#else
    {handleProtocols, "CURLOPT_PROTOCOLS", 0},
#endif
#if HAVE_DECL_CURLOPT_REDIR_PROTOCOLS
    {handleRedirProtocols, "CURLOPT_REDIR_PROTOCOLS", CURLOPT_REDIR_PROTOCOLS},
#else
    {handleRedirProtocols, "CURLOPT_REDIR_PROTOCOLS", 0},
#endif
#if HAVE_DECL_CURLOPT_RESOLVE
    {handleResolve, "CURLOPT_RESOLVE", CURLOPT_RESOLVE},
#else
    {handleResolve, "CURLOPT_RESOLVE", 0},
#endif
#if HAVE_DECL_CURLOPT_DNS_SERVERS
    {handleDnsServers, "CURLOPT_DNS_SERVERS", CURLOPT_DNS_SERVERS},
#else
    {handleDnsServers, "CURLOPT_DNS_SERVERS", 0},
#endif
};

static char *findOption(CURLOptionMapping optionMap[],
                        CURLoption option)
{
    return optionMap[option].name;
}

static void free_curl_slist(struct curl_slist *slist)
{
    if (NULL == slist)
      return;

    curl_slist_free_all(slist);
}

static void raiseError(Connection *conn, CURLcode code)
{
    CAMLparam0();
    CAMLlocal1(exceptionData);
    value *exception;
    char *errorString = "Unknown Error";
    int i;

    for (i = 0; errorMap[i].name != NULL; i++)
    {
        if (errorMap[i].error == code)
        {
            errorString = errorMap[i].name;
            break;
        }
    }

    exceptionData = caml_alloc(3, 0);

    Store_field(exceptionData, 0, Val_int(code));
    Store_field(exceptionData, 1, Val_int(code));
    Store_field(exceptionData, 2, copy_string(errorString));

    if (conn != NULL && conn->errorBuffer != NULL)
    {
        Store_field(Field(conn->ocamlValues, OcamlErrorBuffer), 0,
		    copy_string(conn->errorBuffer));
    }

    exception = caml_named_value("CurlException");

    if (exception == NULL)
        caml_failwith("CurlException not registered");

    raise_with_arg(*exception, exceptionData);

    CAMLreturn0;
}

static void resetOcamlValues(Connection* connection)
{
    int i;

    for (i = 0; i < OcamlValuesSize; i++)
        Store_field(connection->ocamlValues, i, Val_unit);
}

static Connection *newConnection(void)
{
    Connection *connection;

    connection = (Connection *)malloc(sizeof(Connection));

    enter_blocking_section();
    connection->connection = curl_easy_init();
    leave_blocking_section();

    connection->next = NULL;
    connection->prev = NULL;

    if (connectionList.tail == NULL)
    {
        connectionList.tail = connection;
        connectionList.head = connection;
    }
    else
    {
        connection->prev = connectionList.head;
        connectionList.head->next = connection;
        connectionList.head = connection;
    }

    connection->ocamlValues = alloc(OcamlValuesSize, 0);
    resetOcamlValues(connection);
    register_global_root(&connection->ocamlValues);

    connection->url = NULL;
    connection->proxy = NULL;
    connection->userPwd = NULL;
    connection->proxyUserPwd = NULL;
    connection->range = NULL;
    connection->errorBuffer = NULL;
    connection->postFields = NULL;
    connection->postFieldSize = -1;
    connection->referer = NULL;
    connection->userAgent = NULL;
    connection->ftpPort = NULL;
    connection->cookie = NULL;
    connection->httpHeader = NULL;
    connection->httpPostFirst = NULL;
    connection->httpPostLast = NULL;
    connection->httpPostStrings = NULL;
    connection->sslCert = NULL;
    connection->sslCertType = NULL;
    connection->sslCertPasswd = NULL;
    connection->sslKey = NULL;
    connection->sslKeyType = NULL;
    connection->sslKeyPasswd = NULL;
    connection->sslEngine = NULL;
    connection->quote = NULL;
    connection->postQuote = NULL;
    connection->cookieFile = NULL;
    connection->customRequest = NULL;
    connection->interface = NULL;
    connection->caInfo = NULL;
    connection->caPath = NULL;
    connection->randomFile = NULL;
    connection->egdSocket = NULL;
    connection->cookieJar = NULL;
    connection->sslCipherList = NULL;
    connection->private = NULL;
    connection->http200Aliases = NULL;
    connection->netrcFile = NULL;
    connection->ftpaccount = NULL;
    connection->cookielist = NULL;
    connection->ftpAlternativeToUser = NULL;
    connection->sshPublicKeyFile = NULL;
    connection->sshPrivateKeyFile = NULL;
    connection->copyPostFields = NULL;
    connection->resolve = NULL;
    connection->dns_servers = NULL;

    return connection;
}

static Connection *duplicateConnection(Connection *original)
{
    Connection *connection;

    connection = (Connection *)malloc(sizeof(Connection));

    enter_blocking_section();
    connection->connection = curl_easy_duphandle(original->connection);
    leave_blocking_section();

    connection->next = NULL;
    connection->prev = NULL;

    if (connectionList.tail == NULL)
    {
        connectionList.tail = connection;
        connectionList.head = connection;
    }
    else
    {
        connection->prev = connectionList.head;
        connectionList.head->next = connection;
        connectionList.head = connection;
    }

    connection->ocamlValues = alloc(OcamlValuesSize, 0);
    resetOcamlValues(connection);
    register_global_root(&connection->ocamlValues);

    Store_field(connection->ocamlValues, OcamlWriteCallback,
		Field(original->ocamlValues, OcamlWriteCallback));
    Store_field(connection->ocamlValues, OcamlReadCallback,
		Field(original->ocamlValues, OcamlReadCallback));
    Store_field(connection->ocamlValues, OcamlErrorBuffer,
		Field(original->ocamlValues, OcamlErrorBuffer));
    Store_field(connection->ocamlValues, OcamlPostFields,
		Field(original->ocamlValues, OcamlPostFields));
    Store_field(connection->ocamlValues, OcamlHTTPHeader,
		Field(original->ocamlValues, OcamlHTTPHeader));
    Store_field(connection->ocamlValues, OcamlQuote,
		Field(original->ocamlValues, OcamlQuote));
    Store_field(connection->ocamlValues, OcamlPostQuote,
		Field(original->ocamlValues, OcamlPostQuote));
    Store_field(connection->ocamlValues, OcamlHeaderCallback,
		Field(original->ocamlValues, OcamlHeaderCallback));
    Store_field(connection->ocamlValues, OcamlProgressCallback,
		Field(original->ocamlValues, OcamlProgressCallback));
    Store_field(connection->ocamlValues, OcamlDebugCallback,
		Field(original->ocamlValues, OcamlDebugCallback));
    Store_field(connection->ocamlValues, OcamlHTTP200Aliases,
		Field(original->ocamlValues, OcamlHTTP200Aliases));
    Store_field(connection->ocamlValues, OcamlIOCTLCallback,
		Field(original->ocamlValues, OcamlIOCTLCallback));
    Store_field(connection->ocamlValues, OcamlSeekFunctionCallback,
		Field(original->ocamlValues, OcamlSeekFunctionCallback));

    connection->url = NULL;
    connection->proxy = NULL;
    connection->userPwd = NULL;
    connection->proxyUserPwd = NULL;
    connection->range = NULL;
    connection->errorBuffer = NULL;
    connection->postFields = NULL;
    connection->postFieldSize = -1;
    connection->referer = NULL;
    connection->userAgent = NULL;
    connection->ftpPort = NULL;
    connection->cookie = NULL;
    connection->httpHeader = NULL;
    connection->httpPostFirst = NULL;
    connection->httpPostLast = NULL;
    connection->httpPostStrings = NULL;
    connection->sslCert = NULL;
    connection->sslCertType = NULL;
    connection->sslCertPasswd = NULL;
    connection->sslKey = NULL;
    connection->sslKeyType = NULL;
    connection->sslKeyPasswd = NULL;
    connection->sslEngine = NULL;
    connection->quote = NULL;
    connection->postQuote = NULL;
    connection->cookieFile = NULL;
    connection->customRequest = NULL;
    connection->interface = NULL;
    connection->caInfo = NULL;
    connection->caPath = NULL;
    connection->randomFile = NULL;
    connection->egdSocket = NULL;
    connection->cookieJar = NULL;
    connection->sslCipherList = NULL;
    connection->private = NULL;
    connection->http200Aliases = NULL;
    connection->netrcFile = NULL;
    connection->ftpaccount = NULL;
    connection->cookielist = NULL;
    connection->sshPublicKeyFile = NULL;
    connection->sshPrivateKeyFile = NULL;
    connection->copyPostFields = NULL;
    connection->resolve = NULL;
    connection->dns_servers = NULL;

    if (Field(original->ocamlValues, OcamlURL) != Val_unit)
        handleURL(connection, Field(original->ocamlValues,
                                    OcamlURL));
    if (Field(original->ocamlValues, OcamlProxy) != Val_unit)
        handleProxy(connection, Field(original->ocamlValues,
                                      OcamlProxy));
    if (Field(original->ocamlValues, OcamlUserPWD) != Val_unit)
        handleUserPwd(connection, Field(original->ocamlValues,
                                        OcamlUserPWD));
    if (Field(original->ocamlValues, OcamlProxyUserPWD) != Val_unit)
        handleProxyUserPwd(connection, Field(original->ocamlValues,
                                             OcamlProxyUserPWD));
    if (Field(original->ocamlValues, OcamlRange) != Val_unit)
        handleRange(connection, Field(original->ocamlValues,
                                      OcamlRange));
    if (Field(original->ocamlValues, OcamlErrorBuffer) != Val_unit)
        handleErrorBuffer(connection, Field(original->ocamlValues,
                                            OcamlErrorBuffer));
    if (Field(original->ocamlValues, OcamlPostFields) != Val_unit)
        handlePostFields(connection, Field(original->ocamlValues,
                                           OcamlPostFields));
    if (Field(original->ocamlValues, OcamlReferer) != Val_unit)
        handleReferer(connection, Field(original->ocamlValues,
                                        OcamlReferer));
    if (Field(original->ocamlValues, OcamlUserAgent) != Val_unit)
        handleUserAgent(connection, Field(original->ocamlValues,
                                          OcamlUserAgent));
    if (Field(original->ocamlValues, OcamlFTPPort) != Val_unit)
        handleFTPPort(connection, Field(original->ocamlValues,
                                        OcamlFTPPort));
    if (Field(original->ocamlValues, OcamlCookie) != Val_unit)
        handleCookie(connection, Field(original->ocamlValues,
                                       OcamlCookie));
    if (Field(original->ocamlValues, OcamlHTTPHeader) != Val_unit)
        handleHTTPHeader(connection, Field(original->ocamlValues,
                                           OcamlHTTPHeader));
    if (Field(original->ocamlValues, OcamlHTTPPost) != Val_unit)
        handleHTTPPost(connection, Field(original->ocamlValues,
                                         OcamlHTTPPost));
    if (Field(original->ocamlValues, OcamlSSLCert) != Val_unit)
        handleSSLCert(connection, Field(original->ocamlValues,
                                        OcamlSSLCert));
    if (Field(original->ocamlValues, OcamlSSLCertType) != Val_unit)
        handleSSLCertType(connection, Field(original->ocamlValues,
                                            OcamlSSLCertType));
    if (Field(original->ocamlValues, OcamlSSLCertPasswd) != Val_unit)
        handleSSLCertPasswd(connection, Field(original->ocamlValues,
                                              OcamlSSLCertPasswd));
    if (Field(original->ocamlValues, OcamlSSLKey) != Val_unit)
        handleSSLKey(connection, Field(original->ocamlValues,
                                       OcamlSSLKey));
    if (Field(original->ocamlValues, OcamlSSLKeyType) != Val_unit)
        handleSSLKeyType(connection, Field(original->ocamlValues,
                                           OcamlSSLKeyType));
    if (Field(original->ocamlValues, OcamlSSLKeyPasswd) != Val_unit)
        handleSSLKeyPasswd(connection, Field(original->ocamlValues,
                                             OcamlSSLKeyPasswd));
    if (Field(original->ocamlValues, OcamlSSLEngine) != Val_unit)
        handleSSLEngine(connection, Field(original->ocamlValues,
                                          OcamlSSLEngine));
    if (Field(original->ocamlValues, OcamlQuote) != Val_unit)
        handleQuote(connection, Field(original->ocamlValues,
                                      OcamlQuote));
    if (Field(original->ocamlValues, OcamlPostQuote) != Val_unit)
        handlePostQuote(connection, Field(original->ocamlValues,
                                          OcamlPostQuote));
    if (Field(original->ocamlValues, OcamlCookieFile) != Val_unit)
        handleCookieFile(connection, Field(original->ocamlValues,
                                           OcamlCookieFile));
    if (Field(original->ocamlValues, OcamlCustomRequest) != Val_unit)
        handleCustomRequest(connection, Field(original->ocamlValues,
                                              OcamlCustomRequest));
    if (Field(original->ocamlValues, OcamlInterface) != Val_unit)
        handleInterface(connection, Field(original->ocamlValues,
                                          OcamlInterface));
    if (Field(original->ocamlValues, OcamlCAInfo) != Val_unit)
        handleCAInfo(connection, Field(original->ocamlValues,
                                       OcamlCAInfo));
    if (Field(original->ocamlValues, OcamlCAPath) != Val_unit)
        handleCAPath(connection, Field(original->ocamlValues,
                                       OcamlCAPath));
    if (Field(original->ocamlValues, OcamlRandomFile) != Val_unit)
        handleRandomFile(connection, Field(original->ocamlValues,
                                           OcamlRandomFile));
    if (Field(original->ocamlValues, OcamlEGDSocket) != Val_unit)
        handleEGDSocket(connection, Field(original->ocamlValues,
                                          OcamlEGDSocket));
    if (Field(original->ocamlValues, OcamlCookieJar) != Val_unit)
        handleCookieJar(connection, Field(original->ocamlValues,
                                          OcamlCookieJar));
    if (Field(original->ocamlValues, OcamlSSLCipherList) != Val_unit)
        handleSSLCipherList(connection, Field(original->ocamlValues,
                                              OcamlSSLCipherList));
    if (Field(original->ocamlValues, OcamlPrivate) != Val_unit)
        handlePrivate(connection, Field(original->ocamlValues,
                                        OcamlPrivate));
    if (Field(original->ocamlValues, OcamlHTTP200Aliases) != Val_unit)
        handleHTTP200Aliases(connection, Field(original->ocamlValues,
                                               OcamlHTTP200Aliases));
    if (Field(original->ocamlValues, OcamlNETRCFile) != Val_unit)
        handleNETRCFile(connection, Field(original->ocamlValues,
                                          OcamlNETRCFile));
    if (Field(original->ocamlValues, OcamlFTPAccount) != Val_unit)
        handleFTPAccount(connection, Field(original->ocamlValues,
                                           OcamlFTPAccount));
    if (Field(original->ocamlValues, OcamlCookieList) != Val_unit)
        handleCookieList(connection, Field(original->ocamlValues,
                                           OcamlCookieList));
    if (Field(original->ocamlValues, OcamlFTPAlternativeToUser) != Val_unit)
        handleFTPAlternativeToUser(connection,
                                   Field(original->ocamlValues,
                                         OcamlFTPAlternativeToUser));
    if (Field(original->ocamlValues, OcamlSSHPublicKeyFile) != Val_unit)
        handleSSHPublicKeyFile(connection,
                               Field(original->ocamlValues,
                                     OcamlSSHPublicKeyFile));
    if (Field(original->ocamlValues, OcamlSSHPrivateKeyFile) != Val_unit)
        handleSSHPrivateKeyFile(connection,
                                Field(original->ocamlValues,
                                      OcamlSSHPrivateKeyFile));
    if (Field(original->ocamlValues, OcamlCopyPostFields) != Val_unit)
        handleCopyPostFields(connection,
                             Field(original->ocamlValues,
                                   OcamlCopyPostFields));

    return connection;
}

static void free_if(void* p) { if (NULL != p) free(p); }

static void removeConnection(Connection *connection)
{
    enter_blocking_section();
    curl_easy_cleanup(connection->connection);
    leave_blocking_section();

    if (connectionList.tail == connection)
        connectionList.tail = connectionList.tail->next;
    if (connectionList.head == connection)
        connectionList.head = connectionList.head->prev;

    if (connection->next != NULL)
        connection->next->prev = connection->prev;
    if (connection->prev != NULL)
        connection->prev->next = connection->next;

    remove_global_root(&connection->ocamlValues);

    free_if(connection->url);
    free_if(connection->proxy);
    free_if(connection->userPwd);
    free_if(connection->proxyUserPwd);
    free_if(connection->range);
    free_if(connection->errorBuffer);
    free_if(connection->postFields);
    free_if(connection->referer);
    free_if(connection->userAgent);
    free_if(connection->ftpPort);
    free_if(connection->cookie);
    free_curl_slist(connection->httpHeader);
    if (connection->httpPostFirst != NULL)
        curl_formfree(connection->httpPostFirst);
    free_curl_slist(connection->httpPostStrings);
    free_curl_slist(connection->resolve);
    free_if(connection->sslCert);
    free_if(connection->sslCertType);
    free_if(connection->sslCertPasswd);
    free_if(connection->sslKey);
    free_if(connection->sslKeyType);
    free_if(connection->sslKeyPasswd);
    free_if(connection->sslEngine);
    free_curl_slist(connection->quote);
    free_curl_slist(connection->postQuote);
    free_if(connection->cookieFile);
    free_if(connection->customRequest);
    free_if(connection->interface);
    free_if(connection->caInfo);
    free_if(connection->caPath);
    free_if(connection->randomFile);
    free_if(connection->egdSocket);
    free_if(connection->cookieJar);
    free_if(connection->sslCipherList);
    free_if(connection->private);
    free_curl_slist(connection->http200Aliases);
    free_if(connection->netrcFile);
    free_if(connection->ftpaccount);
    free_if(connection->cookielist);
    free_if(connection->ftpAlternativeToUser);
    free_if(connection->sshPublicKeyFile);
    free_if(connection->sshPrivateKeyFile);
    free_if(connection->copyPostFields);
    free_if(connection->dns_servers);

    free(connection);
}

static void checkConnection(Connection *connection)
{
    return;

    Connection *listIter;

    listIter = connectionList.tail;

    while (listIter != NULL)
    {
        if (listIter == connection)
            return;

        listIter = listIter->next;
    }

    failwith("Invalid Connection");
}

static Connection* findConnection(CURL* h)
{
    Connection *listIter;

    listIter = connectionList.tail;

    while (listIter != NULL)
    {
        if (listIter->connection == h)
            return listIter;

        listIter = listIter->next;
    }

    failwith("Unknown handle");
}

#define WRAP_DATA_CALLBACK(f) \
static size_t f(char *ptr, size_t size, size_t nmemb, void *data)\
{\
    size_t result;\
    leave_blocking_section();\
    result = f##_nolock(ptr,size,nmemb,data);\
    enter_blocking_section();\
    return result;\
}

static size_t writeFunction_nolock(char *ptr, size_t size, size_t nmemb, void *data)
{
    CAMLparam0();
    CAMLlocal2(result, str);
    Connection *conn = (Connection *)data;
    int i;

    checkConnection(conn);

    str = alloc_string(size*nmemb);

    for (i = 0; i < size*nmemb; i++)
        Byte(str, i) = ptr[i];

    result = callback(Field(conn->ocamlValues, OcamlWriteCallback), str);

    CAMLreturnT(size_t, Int_val(result));
}

WRAP_DATA_CALLBACK(writeFunction)

static size_t readFunction_nolock(void *ptr, size_t size, size_t nmemb, void *data)
{
    CAMLparam0();
    CAMLlocal1(result);
    Connection *conn = (Connection *)data;
    int length;

    checkConnection(conn);

    result = callback(Field(conn->ocamlValues, OcamlReadCallback),
                      Val_int(size*nmemb));

    length = string_length(result);

    if (length >= size*nmemb)
        length = size*nmemb;

    memcpy(ptr, String_val(result), length);

    CAMLreturnT(size_t,length);
}

WRAP_DATA_CALLBACK(readFunction)

static size_t headerFunction_nolock(char *ptr, size_t size, size_t nmemb, void *data)
{
    CAMLparam0();
    CAMLlocal2(result,str);
    Connection *conn = (Connection *)data;
    int i;

    checkConnection(conn);

    str = alloc_string(size*nmemb);

    for (i = 0; i < size*nmemb; i++)
        Byte(str, i) = ptr[i];

    result = callback(Field(conn->ocamlValues, OcamlHeaderCallback), str);

    CAMLreturnT(size_t, Int_val(result));
}

WRAP_DATA_CALLBACK(headerFunction)

static int progressFunction_nolock(void *data,
                            double dlTotal,
                            double dlNow,
                            double ulTotal,
                            double ulNow)
{
    CAMLparam0();
    CAMLlocal1(result);
    CAMLlocalN(callbackData, 4);
    Connection *conn = (Connection *)data;

    checkConnection(conn);

    callbackData[0] = copy_double(dlTotal);
    callbackData[1] = copy_double(dlNow);
    callbackData[2] = copy_double(ulTotal);
    callbackData[3] = copy_double(ulNow);

    result = callbackN(Field(conn->ocamlValues, OcamlProgressCallback),
                       4, callbackData);

    CAMLreturnT(int, Bool_val(result));
}

static int progressFunction(void *data,
                            double dlTotal,
                            double dlNow,
                            double ulTotal,
                            double ulNow)
{
  int r;
  leave_blocking_section();
  r = progressFunction_nolock(data,dlTotal,dlNow,ulTotal,ulNow);
  enter_blocking_section();
  return r;
}

static int debugFunction_nolock(CURL *debugConnection,
                         curl_infotype infoType,
                         char *buffer,
                         size_t bufferLength,
                         void *data)
{
    CAMLparam0();
    CAMLlocal3(camlDebugConnection, camlInfoType, camlMessage);
    int i;
    Connection *conn = (Connection *)data;

    checkConnection(conn);

    camlDebugConnection = (value)conn;
    camlInfoType = Val_long(infoType);
    camlMessage = alloc_string(bufferLength);

    for (i = 0; i < bufferLength; i++)
        Byte(camlMessage, i) = buffer[i];

    callback3(Field(conn->ocamlValues, OcamlDebugCallback),
              camlDebugConnection,
              camlInfoType,
              camlMessage);

    CAMLreturnT(int, 0);
}

static int debugFunction(CURL *debugConnection,
                         curl_infotype infoType,
                         char *buffer,
                         size_t bufferLength,
                         void *data)
{
  int r;
  leave_blocking_section();
  r = debugFunction_nolock(debugConnection, infoType, buffer, bufferLength, data);
  enter_blocking_section();
  return r;
}

static curlioerr ioctlFunction_nolock(CURL *ioctl,
                               int cmd,
                               void *data)
{
    CAMLparam0();
    CAMLlocal3(camlResult, camlConnection, camlCmd);
    Connection *conn = (Connection *)data;
    curlioerr result = CURLIOE_OK;

    checkConnection(conn);

    if (cmd == CURLIOCMD_NOP)
        camlCmd = Val_long(0);
    else if (cmd == CURLIOCMD_RESTARTREAD)
        camlCmd = Val_long(1);
    else
        failwith("Invalid IOCTL Cmd!");

    camlConnection = caml_alloc(1, Abstract_tag);
    Field(camlConnection, 0) = (value)conn;

    camlResult = callback2(Field(conn->ocamlValues, OcamlIOCTLCallback),
                           camlConnection,
                           camlCmd);

    switch (Long_val(camlResult))
    {
    case 0: /* CURLIOE_OK */
        result = CURLIOE_OK;
        break;

    case 1: /* CURLIOE_UNKNOWNCMD */
        result = CURLIOE_UNKNOWNCMD;
        break;

    case 2: /* CURLIOE_FAILRESTART */
        result = CURLIOE_FAILRESTART;
        break;

    default: /* Incorrect return value, but let's handle it */
        result = CURLIOE_FAILRESTART;
        break;
    }

    CAMLreturnT(curlioerr, result);
}

static curlioerr ioctlFunction(CURL *ioctl,
                               int cmd,
                               void *data)
{
  curlioerr r;
  leave_blocking_section();
  r = ioctlFunction_nolock(ioctl, cmd, data);
  enter_blocking_section();
  return r;
}

#if HAVE_DECL_CURLOPT_SEEKFUNCTION
static int seekFunction_nolock(void *data,
                        curl_off_t offset,
                        int origin)
{
    CAMLparam0();
    CAMLlocal3(camlResult, camlOffset, camlOrigin);
    Connection *conn = (Connection *)data;
    int result = 0;

    camlOffset = copy_int64(offset);

    if (origin == SEEK_SET)
        camlOrigin = Val_long(0);
    else if (origin == SEEK_CUR)
        camlOrigin = Val_long(1);
    else if (origin == SEEK_END)
        camlOrigin = Val_long(2);
    else
        camlOrigin = Val_long(0);

    camlResult = callback2(Field(conn->ocamlValues,
                                 OcamlSeekFunctionCallback),
                           camlOffset,
                           camlOrigin);

    result = Int_val(camlResult);

    CAMLreturnT(int, result);
}

static int seekFunction(void *data,
                        curl_off_t offset,
                        int origin)
{
  int r;
  leave_blocking_section();
  r = seekFunction_nolock(data,offset,origin);
  enter_blocking_section();
  return r;
}

#endif

#if HAVE_DECL_CURLOPT_OPENSOCKETFUNCTION
static int openSocketFunction_nolock(void *data,
                        curlsocktype purpose,
                        struct curl_sockaddr *addr)
{
    CAMLparam0();
    Connection *conn = (Connection *)data;
    int sock = -1;

    sock = socket(addr->family, addr->socktype, addr->protocol);

    if (-1 != sock)
    {
      /* FIXME windows */
      callback(Field(conn->ocamlValues, OcamlOpenSocketFunctionCallback), Val_int(sock));
    }

    CAMLreturnT(int, sock);
}

static int openSocketFunction(void *data,
                        curlsocktype purpose,
                        struct curl_sockaddr *address)
{
  int r;
  leave_blocking_section();
  r = openSocketFunction_nolock(data,purpose,address);
  enter_blocking_section();
  return r;
}

#endif

/**
 **  curl_global_init helper function
 **/

CAMLprim value helper_curl_global_init(value initOption)
{
    CAMLparam1(initOption);

    switch (Long_val(initOption))
    {
    case 0: /* CURLINIT_GLOBALALL */
        CAMLreturn(Val_long(curl_global_init(CURL_GLOBAL_ALL)));
        break;

    case 1: /* CURLINIT_GLOBALSSL */
        CAMLreturn(Val_long(curl_global_init(CURL_GLOBAL_SSL)));
        break;

    case 2: /* CURLINIT_GLOBALWIN32 */
        CAMLreturn(Val_long(curl_global_init(CURL_GLOBAL_WIN32)));
        break;

    case 3: /* CURLINIT_GLOBALNOTHING */
        CAMLreturn(Val_long(curl_global_init(CURL_GLOBAL_NOTHING)));
        break;

    default:
        failwith("Invalid Initialization Option");
        break;
    }

    /* Keep compiler happy, we should never get here due to failwith() */
    CAMLreturn(Val_unit);
}

/**
 **  curl_global_cleanup helper function
 **/

CAMLprim value helper_curl_global_cleanup(void)
{
    CAMLparam0();

    curl_global_cleanup();

    CAMLreturn(Val_unit);
}

/**
 ** curl_easy_init helper function
 **/

CAMLprim value helper_curl_easy_init(void)
{
    CAMLparam0();
    CAMLlocal1(result);

    Connection *conn = newConnection();

    result = caml_alloc(1, Abstract_tag);
    Field(result, 0) = (value)conn;

    CAMLreturn(result);
}

CAMLprim value helper_curl_easy_reset(value conn)
{
    CAMLparam1(conn);
    Connection *connection = Connection_val(conn);

    checkConnection(connection);
    curl_easy_reset(connection->connection);
    resetOcamlValues(connection);

    CAMLreturn(Val_unit);
}

/**
 **  curl_easy_setopt helper utility functions
 **/

static void handleWriteFunction(Connection *conn, value option)
{
    CAMLparam1(option);
    CURLcode result = CURLE_OK;

    if (Tag_val(option) == Closure_tag)
        Store_field(conn->ocamlValues, OcamlWriteCallback, option);
    else
        failwith("Not a proper closure");

    result = curl_easy_setopt(conn->connection,
                              CURLOPT_WRITEFUNCTION,
                              writeFunction);

    if (result != CURLE_OK)
        raiseError(conn, result);

    result = curl_easy_setopt(conn->connection,
                              CURLOPT_WRITEDATA,
                              conn);

    if (result != CURLE_OK)
        raiseError(conn, result);

    CAMLreturn0;
}

static void handleReadFunction(Connection *conn, value option)
{
    CAMLparam1(option);
    CURLcode result = CURLE_OK;

    if (Tag_val(option) == Closure_tag)
        Store_field(conn->ocamlValues, OcamlReadCallback, option);
    else
        failwith("Not a proper closure");

    result = curl_easy_setopt(conn->connection,
                              CURLOPT_READFUNCTION,
                              readFunction);

    if (result != CURLE_OK)
        raiseError(conn, result);

    result = curl_easy_setopt(conn->connection,
                              CURLOPT_READDATA,
                              conn);

    if (result != CURLE_OK)
        raiseError(conn, result);

    CAMLreturn0;
}

static void handleURL(Connection *conn, value option)
{
    CAMLparam1(option);
    CURLcode result = CURLE_OK;

    Store_field(conn->ocamlValues, OcamlURL, option);

    if (conn->url != NULL)
        free(conn->url);

    conn->url = strdup(String_val(option));

    result = curl_easy_setopt(conn->connection,
                              CURLOPT_URL,
                              conn->url);

    if (result != CURLE_OK)
        raiseError(conn, result);

    CAMLreturn0;
}

static void handleInFileSize(Connection *conn, value option)
{
    CAMLparam1(option);
    CURLcode result = CURLE_OK;

    result = curl_easy_setopt(conn->connection,
                              CURLOPT_INFILESIZE,
                              Long_val(option));

    if (result != CURLE_OK)
        raiseError(conn, result);

    CAMLreturn0;
}

static void handleProxy(Connection *conn, value option)
{
    CAMLparam1(option);
    CURLcode result = CURLE_OK;

    Store_field(conn->ocamlValues, OcamlProxy, option);

    if (conn->proxy != NULL)
        free(conn->proxy);

    conn->proxy = strdup(String_val(option));

    result = curl_easy_setopt(conn->connection,
                              CURLOPT_PROXY,
                              conn->proxy);

    if (result != CURLE_OK)
        raiseError(conn, result);

    CAMLreturn0;
}

static void handleProxyPort(Connection *conn, value option)
{
    CAMLparam1(option);
    CURLcode result = CURLE_OK;

    result = curl_easy_setopt(conn->connection,
                              CURLOPT_PROXYPORT,
                              Long_val(option));

    if (result != CURLE_OK)
        raiseError(conn, result);

    CAMLreturn0;
}

static void handleHTTPProxyTunnel(Connection *conn, value option)
{
    CAMLparam1(option);
    CURLcode result = CURLE_OK;

    result = curl_easy_setopt(conn->connection,
                              CURLOPT_HTTPPROXYTUNNEL,
                              Bool_val(option));

    if (result != CURLE_OK)
        raiseError(conn, result);

    CAMLreturn0;
}

static void handleVerbose(Connection *conn, value option)
{
    CAMLparam1(option);
    CURLcode result = CURLE_OK;

    result = curl_easy_setopt(conn->connection,
                              CURLOPT_VERBOSE,
                              Bool_val(option));

    if (result != CURLE_OK)
        raiseError(conn, result);

    CAMLreturn0;
}

static void handleHeader(Connection *conn, value option)
{
    CAMLparam1(option);
    CURLcode result = CURLE_OK;

    result = curl_easy_setopt(conn->connection,
                              CURLOPT_HEADER,
                              Bool_val(option));

    if (result != CURLE_OK)
        raiseError(conn, result);

    CAMLreturn0;
}

static void handleNoProgress(Connection *conn, value option)
{
    CAMLparam1(option);
    CURLcode result = CURLE_OK;

    result = curl_easy_setopt(conn->connection,
                              CURLOPT_NOPROGRESS,
                              Bool_val(option));

    if (result != CURLE_OK)
        raiseError(conn, result);

    CAMLreturn0;
}

static void handleNoSignal(Connection *conn, value option)
{
#if HAVE_DECL_CURLOPT_NOSIGNAL
    CAMLparam1(option);
    CURLcode result = CURLE_OK;

    result = curl_easy_setopt(conn->connection,
                              CURLOPT_NOSIGNAL,
                              Bool_val(option));

    if (result != CURLE_OK)
        raiseError(conn, result);

    CAMLreturn0;
#else
#warning "libcurl does not implement CURLOPT_NOSIGNAL"
    failwith("libcurl does not implement CURLOPT_NOSIGNAL");
#endif
}

static void handleNoBody(Connection *conn, value option)
{
    CAMLparam1(option);
    CURLcode result = CURLE_OK;

    result = curl_easy_setopt(conn->connection,
                              CURLOPT_NOBODY,
                              Bool_val(option));

    if (result != CURLE_OK)
        raiseError(conn, result);

    CAMLreturn0;
}

static void handleFailOnError(Connection *conn, value option)
{
    CAMLparam1(option);
    CURLcode result = CURLE_OK;

    result = curl_easy_setopt(conn->connection,
                              CURLOPT_FAILONERROR,
                              Bool_val(option));

    if (result != CURLE_OK)
        raiseError(conn, result);

    CAMLreturn0;
}

static void handleUpload(Connection *conn, value option)
{
    CAMLparam1(option);
    CURLcode result = CURLE_OK;

    result = curl_easy_setopt(conn->connection,
                              CURLOPT_UPLOAD,
                              Bool_val(option));

    if (result != CURLE_OK)
        raiseError(conn, result);

    CAMLreturn0;
}

static void handlePost(Connection *conn, value option)
{
    CAMLparam1(option);
    CURLcode result = CURLE_OK;

    result = curl_easy_setopt(conn->connection,
                              CURLOPT_POST,
                              Bool_val(option));

    if (result != CURLE_OK)
        raiseError(conn, result);

    CAMLreturn0;
}

static void handleFTPListOnly(Connection *conn, value option)
{
    CAMLparam1(option);
    CURLcode result = CURLE_OK;

    result = curl_easy_setopt(conn->connection,
                              CURLOPT_FTPLISTONLY,
                              Bool_val(option));

    if (result != CURLE_OK)
        raiseError(conn, result);

    CAMLreturn0;
}

static void handleFTPAppend(Connection *conn, value option)
{
    CAMLparam1(option);
    CURLcode result = CURLE_OK;

    result = curl_easy_setopt(conn->connection,
                              CURLOPT_FTPAPPEND,
                              Bool_val(option));

    if (result != CURLE_OK)
        raiseError(conn, result);

    CAMLreturn0;
}

static void handleNETRC(Connection *conn, value option)
{
    CAMLparam1(option);
    CURLcode result = CURLE_OK;
    long netrc;

    switch (Long_val(option))
    {
    case 0: /* CURL_NETRC_OPTIONAL */
        netrc = CURL_NETRC_OPTIONAL;
        break;

    case 1:/* CURL_NETRC_IGNORED */
        netrc = CURL_NETRC_IGNORED;
        break;

    case 2: /* CURL_NETRC_REQUIRED */
        netrc = CURL_NETRC_REQUIRED;
        break;

    default:
        failwith("Invalid NETRC Option");
        break;
    }

    result = curl_easy_setopt(conn->connection,
                              CURLOPT_NETRC,
                              netrc);

    if (result != CURLE_OK)
        raiseError(conn, result);

    CAMLreturn0;
}

static void handleEncoding(Connection *conn, value option)
{
#if HAVE_DECL_CURLOPT_ENCODING
    CAMLparam1(option);
    CURLcode result = CURLE_OK;

    switch (Long_val(option))
    {
    case 0: /* CURL_ENCODING_NONE */
        result = curl_easy_setopt(conn->connection,
                                  CURLOPT_ENCODING,
                                  "identity");
        break;

    case 1: /* CURL_ENCODING_DEFLATE */
        result = curl_easy_setopt(conn->connection,
                                  CURLOPT_ENCODING,
                                  "deflate");
        break;

    case 2: /* CURL_ENCODING_GZIP */
        result = curl_easy_setopt(conn->connection,
                                  CURLOPT_ENCODING,
                                  "gzip");
        break;

    case 3: /* CURL_ENCODING_ANY */
        result = curl_easy_setopt(conn->connection,
                                  CURLOPT_ENCODING,
                                  "");
        break;

    default:
        failwith("Invalid Encoding Option");
        break;
    }

    if (result != CURLE_OK)
        raiseError(conn, result);

    CAMLreturn0;
#else
#warning "libcurl does not implement CURLOPT_ENCODING"
    failwith("libcurl does not implement CURLOPT_ENCODING");
#endif
}

static void handleFollowLocation(Connection *conn, value option)
{
    CAMLparam1(option);
    CURLcode result = CURLE_OK;

    result = curl_easy_setopt(conn->connection,
                              CURLOPT_FOLLOWLOCATION,
                              Bool_val(option));

    if (result != CURLE_OK)
        raiseError(conn, result);

    CAMLreturn0;
}

static void handleTransferText(Connection *conn, value option)
{
    CAMLparam1(option);
    CURLcode result = CURLE_OK;

    result = curl_easy_setopt(conn->connection,
                              CURLOPT_TRANSFERTEXT,
                              Bool_val(option));

    if (result != CURLE_OK)
        raiseError(conn, result);

    CAMLreturn0;
}

static void handlePut(Connection *conn, value option)
{
    CAMLparam1(option);
    CURLcode result = CURLE_OK;

    result = curl_easy_setopt(conn->connection,
                              CURLOPT_PUT,
                              Bool_val(option));

    if (result != CURLE_OK)
        raiseError(conn, result);

    CAMLreturn0;
}

static void handleUserPwd(Connection *conn, value option)
{
    CAMLparam1(option);
    CURLcode result = CURLE_OK;

    Store_field(conn->ocamlValues, OcamlUserPWD, option);

    if (conn->userPwd != NULL)
        free(conn->userPwd);

    conn->userPwd = strdup(String_val(option));

    result = curl_easy_setopt(conn->connection,
                              CURLOPT_USERPWD,
                              conn->userPwd);

    if (result != CURLE_OK)
        raiseError(conn, result);

    CAMLreturn0;
}

static void handleProxyUserPwd(Connection *conn, value option)
{
    CAMLparam1(option);
    CURLcode result = CURLE_OK;

    Store_field(conn->ocamlValues, OcamlProxyUserPWD, option);

    if (conn->proxyUserPwd != NULL)
        free(conn->proxyUserPwd);

    conn->proxyUserPwd = strdup(String_val(option));

    result = curl_easy_setopt(conn->connection,
                              CURLOPT_PROXYUSERPWD,
                              conn->proxyUserPwd);

    if (result != CURLE_OK)
        raiseError(conn, result);

    CAMLreturn0;
}

static void handleRange(Connection *conn, value option)
{
    CAMLparam1(option);
    CURLcode result = CURLE_OK;

    Store_field(conn->ocamlValues, OcamlRange, option);

    if (conn->range != NULL)
        free(conn->range);

    conn->range = strdup(String_val(option));

    result = curl_easy_setopt(conn->connection,
                              CURLOPT_RANGE,
                              conn->range);

    if (result != CURLE_OK)
        raiseError(conn, result);

    CAMLreturn0;
}

static void handleErrorBuffer(Connection *conn, value option)
{
    CAMLparam1(option);
    CURLcode result = CURLE_OK;

    Store_field(conn->ocamlValues, OcamlErrorBuffer, option);

    if (conn->errorBuffer != NULL)
        free(conn->errorBuffer);

    conn->errorBuffer = malloc(sizeof(char) * CURL_ERROR_SIZE);

    result = curl_easy_setopt(conn->connection,
                              CURLOPT_ERRORBUFFER,
                              conn->errorBuffer);

    if (result != CURLE_OK)
        raiseError(conn, result);

    CAMLreturn0;
}

static void handleTimeout(Connection *conn, value option)
{
    CAMLparam1(option);
    CURLcode result = CURLE_OK;

    result = curl_easy_setopt(conn->connection,
                              CURLOPT_TIMEOUT,
                              Long_val(option));

    if (result != CURLE_OK)
        raiseError(conn, result);

    CAMLreturn0;
}

static void handlePostFields(Connection *conn, value option)
{
    CAMLparam1(option);
    CURLcode result = CURLE_OK;

    Store_field(conn->ocamlValues, OcamlPostFields, option);

    if (conn->postFields != NULL)
        free(conn->postFields);

    conn->postFields = malloc(string_length(option)+1);
    memcpy(conn->postFields, String_val(option), string_length(option)+1);

    result = curl_easy_setopt(conn->connection,
                              CURLOPT_POSTFIELDS,
                              conn->postFields);

    if (result != CURLE_OK)
        raiseError(conn, result);

    CAMLreturn0;
}

static void handlePostFieldSize(Connection *conn, value option)
{
    CAMLparam1(option);
    CURLcode result = CURLE_OK;

    result = curl_easy_setopt(conn->connection,
                              CURLOPT_POSTFIELDSIZE,
                              Long_val(option));

    if (result != CURLE_OK)
        raiseError(conn, result);

    CAMLreturn0;
}

static void handleReferer(Connection *conn, value option)
{
    CAMLparam1(option);
    CURLcode result = CURLE_OK;

    Store_field(conn->ocamlValues, OcamlReferer, option);

    if (conn->referer != NULL)
        free(conn->referer);

    conn->referer = strdup(String_val(option));

    result = curl_easy_setopt(conn->connection,
                              CURLOPT_REFERER,
                              conn->referer);

    if (result != CURLE_OK)
        raiseError(conn, result);

    CAMLreturn0;
}

static void handleUserAgent(Connection *conn, value option)
{
    CAMLparam1(option);
    CURLcode result = CURLE_OK;

    Store_field(conn->ocamlValues, OcamlUserAgent, option);

    if (conn->userAgent != NULL)
        free(conn->userAgent);

    conn->userAgent = strdup(String_val(option));

    result = curl_easy_setopt(conn->connection,
                              CURLOPT_USERAGENT,
                              conn->userAgent);

    if (result != CURLE_OK)
        raiseError(conn, result);

    CAMLreturn0;
}

static void handleFTPPort(Connection *conn, value option)
{
    CAMLparam1(option);
    CURLcode result = CURLE_OK;

    Store_field(conn->ocamlValues, OcamlFTPPort, option);

    if (conn->ftpPort != NULL)
        free(conn->ftpPort);

    conn->ftpPort = strdup(String_val(option));

    result = curl_easy_setopt(conn->connection,
                              CURLOPT_FTPPORT,
                              conn->ftpPort);

    if (result != CURLE_OK)
        raiseError(conn, result);

    CAMLreturn0;
}

static void handleLowSpeedLimit(Connection *conn, value option)
{
    CAMLparam1(option);
    CURLcode result = CURLE_OK;

    result = curl_easy_setopt(conn->connection,
                              CURLOPT_LOW_SPEED_LIMIT,
                              Long_val(option));

    if (result != CURLE_OK)
        raiseError(conn, result);

    CAMLreturn0;
}

static void handleLowSpeedTime(Connection *conn, value option)
{
    CAMLparam1(option);
    CURLcode result = CURLE_OK;

    result = curl_easy_setopt(conn->connection,
                              CURLOPT_LOW_SPEED_TIME,
                              Long_val(option));

    if (result != CURLE_OK)
        raiseError(conn, result);

    CAMLreturn0;
}

static void handleResumeFrom(Connection *conn, value option)
{
    CAMLparam1(option);
    CURLcode result = CURLE_OK;

    result = curl_easy_setopt(conn->connection,
                              CURLOPT_RESUME_FROM,
                              Long_val(option));

    if (result != CURLE_OK)
        raiseError(conn, result);

    CAMLreturn0;
}

static void handleCookie(Connection *conn, value option)
{
    CAMLparam1(option);
    CURLcode result = CURLE_OK;

    Store_field(conn->ocamlValues, OcamlCookie, option);

    if (conn->cookie != NULL)
        free(conn->cookie);

    conn->cookie = strdup(String_val(option));

    result = curl_easy_setopt(conn->connection,
                              CURLOPT_COOKIE,
                              conn->cookie);

    if (result != CURLE_OK)
        raiseError(conn, result);

    CAMLreturn0;
}

static void handleHTTPHeader(Connection *conn, value option)
{
    CAMLparam1(option);
    CAMLlocal1(listIter);
    CURLcode result = CURLE_OK;

    Store_field(conn->ocamlValues, OcamlHTTPHeader, option);

    free_curl_slist(conn->httpHeader);
    conn->httpHeader = NULL;

    listIter = option;

    while (!Is_long(listIter))
    {
        conn->httpHeader = curl_slist_append(conn->httpHeader, String_val(Field(listIter, 0)));

        listIter = Field(listIter, 1);
    }

    result = curl_easy_setopt(conn->connection,
                              CURLOPT_HTTPHEADER,
                              conn->httpHeader);

    if (result != CURLE_OK)
        raiseError(conn, result);

    CAMLreturn0;
}

static void handleHTTPPost(Connection *conn, value option)
{
    CAMLparam1(option);
    CAMLlocal3(listIter, formItem, contentType);
    CURLcode result = CURLE_OK;
    char *str1, *str2, *str3, *str4;

    listIter = option;

    Store_field(conn->ocamlValues, OcamlHTTPPost, option);

    if (conn->httpPostFirst != NULL)
        curl_formfree(conn->httpPostFirst);

    conn->httpPostFirst = NULL;
    conn->httpPostLast = NULL;

    free_curl_slist(conn->httpPostStrings);
    conn->httpPostStrings = NULL;

    while (!Is_long(listIter))
    {
        formItem = Field(listIter, 0);

        switch (Tag_val(formItem))
        {
        case 0: /* CURLFORM_CONTENT */
            if (Wosize_val(formItem) < 3)
            {
                failwith("Incorrect CURLFORM_CONTENT parameters");
            }

            if (Is_long(Field(formItem, 2)) &&
                Long_val(Field(formItem, 2)) == 0)
            {
                str1 = (char *)malloc(string_length(Field(formItem, 0))+1);
                memcpy(str1,
                       String_val(Field(formItem, 0)),
                       string_length(Field(formItem, 0)));
                str1[string_length(Field(formItem, 0))] = 0;
                conn->httpPostStrings =
                    curl_slist_append(conn->httpPostStrings, str1);

                str2 = (char *)malloc(string_length(Field(formItem, 1))+1);
                memcpy(str2,
                       String_val(Field(formItem, 1)),
                       string_length(Field(formItem, 1)));
                str2[string_length(Field(formItem, 1))] = 0;
                conn->httpPostStrings =
                    curl_slist_append(conn->httpPostStrings, str2);

                curl_formadd(&conn->httpPostFirst,
                             &conn->httpPostLast,
                             CURLFORM_PTRNAME,
                             str1,
                             CURLFORM_NAMELENGTH,
                             string_length(Field(formItem, 0)),
                             CURLFORM_PTRCONTENTS,
                             str2,
                             CURLFORM_CONTENTSLENGTH,
                             string_length(Field(formItem, 1)),
                             CURLFORM_END);
            }
            else if (Is_block(Field(formItem, 2)))
            {
                str1 = (char *)malloc(string_length(Field(formItem, 0))+1);
                memcpy(str1,
                       String_val(Field(formItem, 0)),
                       string_length(Field(formItem, 0)));
                str1[string_length(Field(formItem, 0))] = 0;
                conn->httpPostStrings =
                    curl_slist_append(conn->httpPostStrings, str1);

                str2 = (char *)malloc(string_length(Field(formItem, 1))+1);
                memcpy(str2,
                       String_val(Field(formItem, 1)),
                       string_length(Field(formItem, 1)));
                str2[string_length(Field(formItem, 1))] = 0;
                conn->httpPostStrings =
                    curl_slist_append(conn->httpPostStrings, str2);

                contentType = Field(formItem, 2);

                str3 = (char *)malloc(string_length(Field(contentType, 0))+1);
                memcpy(str3,
                       String_val(Field(contentType, 0)),
                       string_length(Field(contentType, 0)));
                str3[string_length(Field(contentType, 0))] = 0;
                conn->httpPostStrings =
                    curl_slist_append(conn->httpPostStrings, str3);

                curl_formadd(&conn->httpPostFirst,
                             &conn->httpPostLast,
                             CURLFORM_PTRNAME,
                             str1,
                             CURLFORM_NAMELENGTH,
                             string_length(Field(formItem, 0)),
                             CURLFORM_PTRCONTENTS,
                             str2,
                             CURLFORM_CONTENTSLENGTH,
                             string_length(Field(formItem, 1)),
                             CURLFORM_CONTENTTYPE,
                             str3,
                             CURLFORM_END);
            }
            else
            {
                failwith("Incorrect CURLFORM_CONTENT parameters");
            }
            break;

        case 1: /* CURLFORM_FILECONTENT */
            if (Wosize_val(formItem) < 3)
            {
                failwith("Incorrect CURLFORM_FILECONTENT parameters");
            }

            if (Is_long(Field(formItem, 2)) &&
                Long_val(Field(formItem, 2)) == 0)
            {
                str1 = (char *)malloc(string_length(Field(formItem, 0))+1);
                memcpy(str1,
                       String_val(Field(formItem, 0)),
                       string_length(Field(formItem, 0)));
                str1[string_length(Field(formItem, 0))] = 0;
                conn->httpPostStrings =
                    curl_slist_append(conn->httpPostStrings, str1);

                str2 = (char *)malloc(string_length(Field(formItem, 1))+1);
                memcpy(str2,
                       String_val(Field(formItem, 1)),
                       string_length(Field(formItem, 1)));
                str2[string_length(Field(formItem, 1))] = 0;
                conn->httpPostStrings =
                    curl_slist_append(conn->httpPostStrings, str2);

                curl_formadd(&conn->httpPostFirst,
                             &conn->httpPostLast,
                             CURLFORM_PTRNAME,
                             str1,
                             CURLFORM_NAMELENGTH,
                             string_length(Field(formItem, 0)),
                             CURLFORM_FILECONTENT,
                             str2,
                             CURLFORM_END);
            }
            else if (Is_block(Field(formItem, 2)))
            {
                str1 = (char *)malloc(string_length(Field(formItem, 0))+1);
                memcpy(str1,
                       String_val(Field(formItem, 0)),
                       string_length(Field(formItem, 0)));
                str1[string_length(Field(formItem, 0))] = 0;
                conn->httpPostStrings =
                    curl_slist_append(conn->httpPostStrings, str1);

                str2 = (char *)malloc(string_length(Field(formItem, 1))+1);
                memcpy(str2,
                       String_val(Field(formItem, 1)),
                       string_length(Field(formItem, 1)));
                str2[string_length(Field(formItem, 1))] = 0;
                conn->httpPostStrings =
                    curl_slist_append(conn->httpPostStrings, str2);

                contentType = Field(formItem, 2);

                str3 = (char *)malloc(string_length(Field(contentType, 0))+1);
                memcpy(str3,
                       String_val(Field(contentType, 0)),
                       string_length(Field(contentType, 0)));
                str3[string_length(Field(contentType, 0))] = 0;
                conn->httpPostStrings =
                    curl_slist_append(conn->httpPostStrings, str3);

                curl_formadd(&conn->httpPostFirst,
                             &conn->httpPostLast,
                             CURLFORM_PTRNAME,
                             str1,
                             CURLFORM_NAMELENGTH,
                             string_length(Field(formItem, 0)),
                             CURLFORM_FILECONTENT,
                             str2,
                             CURLFORM_CONTENTTYPE,
                             str3,
                             CURLFORM_END);
            }
            else
            {
                failwith("Incorrect CURLFORM_FILECONTENT parameters");
            }
            break;

        case 2: /* CURLFORM_FILE */
            if (Wosize_val(formItem) < 3)
            {
                failwith("Incorrect CURLFORM_FILE parameters");
            }

            if (Is_long(Field(formItem, 2)) &&
                Long_val(Field(formItem, 2)) == 0)
            {
                str1 = (char *)malloc(string_length(Field(formItem, 0))+1);
                memcpy(str1,
                       String_val(Field(formItem, 0)),
                       string_length(Field(formItem, 0)));
                str1[string_length(Field(formItem, 0))] = 0;
                conn->httpPostStrings =
                    curl_slist_append(conn->httpPostStrings, str1);

                str2 = (char *)malloc(string_length(Field(formItem, 1))+1);
                memcpy(str2,
                       String_val(Field(formItem, 1)),
                       string_length(Field(formItem, 1)));
                str2[string_length(Field(formItem, 1))] = 0;
                conn->httpPostStrings =
                    curl_slist_append(conn->httpPostStrings, str2);

                curl_formadd(&conn->httpPostFirst,
                             &conn->httpPostLast,
                             CURLFORM_PTRNAME,
                             str1,
                             CURLFORM_NAMELENGTH,
                             string_length(Field(formItem, 0)),
                             CURLFORM_FILE,
                             str2,
                             CURLFORM_END);
            }
            else if (Is_block(Field(formItem, 2)))
            {
                str1 = (char *)malloc(string_length(Field(formItem, 0))+1);
                memcpy(str1,
                       String_val(Field(formItem, 0)),
                       string_length(Field(formItem, 0)));
                str1[string_length(Field(formItem, 0))] = 0;
                conn->httpPostStrings =
                    curl_slist_append(conn->httpPostStrings, str1);

                str2 = (char *)malloc(string_length(Field(formItem, 1))+1);
                memcpy(str2,
                       String_val(Field(formItem, 1)),
                       string_length(Field(formItem, 1)));
                str2[string_length(Field(formItem, 1))] = 0;
                conn->httpPostStrings =
                    curl_slist_append(conn->httpPostStrings, str2);

                contentType = Field(formItem, 2);

                str3 = (char *)malloc(string_length(Field(contentType, 0))+1);
                memcpy(str3,
                       String_val(Field(contentType, 0)),
                       string_length(Field(contentType, 0)));
                str3[string_length(Field(contentType, 0))] = 0;
                conn->httpPostStrings =
                    curl_slist_append(conn->httpPostStrings, str3);

                curl_formadd(&conn->httpPostFirst,
                             &conn->httpPostLast,
                             CURLFORM_PTRNAME,
                             str1,
                             CURLFORM_NAMELENGTH,
                             string_length(Field(formItem, 0)),
                             CURLFORM_FILE,
                             str2,
                             CURLFORM_CONTENTTYPE,
                             str3,
                             CURLFORM_END);
            }
            else
            {
                failwith("Incorrect CURLFORM_FILE parameters");
            }
            break;

        case 3: /* CURLFORM_BUFFER */
            if (Wosize_val(formItem) < 4)
            {
                failwith("Incorrect CURLFORM_BUFFER parameters");
            }

            if (Is_long(Field(formItem, 3)) &&
                Long_val(Field(formItem, 3)) == 0)
            {
                str1 = (char *)malloc(string_length(Field(formItem, 0))+1);
                memcpy(str1,
                       String_val(Field(formItem, 0)),
                       string_length(Field(formItem, 0)));
                str1[string_length(Field(formItem, 0))] = 0;
                conn->httpPostStrings =
                    curl_slist_append(conn->httpPostStrings, str1);

                str2 = (char *)malloc(string_length(Field(formItem, 1))+1);
                memcpy(str2,
                       String_val(Field(formItem, 1)),
                       string_length(Field(formItem, 1)));
                str2[string_length(Field(formItem, 1))] = 0;
                conn->httpPostStrings =
                    curl_slist_append(conn->httpPostStrings, str2);

                str3 = (char *)malloc(string_length(Field(formItem, 2))+1);
                memcpy(str3,
                       String_val(Field(formItem, 2)),
                       string_length(Field(formItem, 2)));
                str3[string_length(Field(formItem, 2))] = 0;
                conn->httpPostStrings =
                    curl_slist_append(conn->httpPostStrings, str3);

                curl_formadd(&conn->httpPostFirst,
                             &conn->httpPostLast,
                             CURLFORM_PTRNAME,
                             str1,
                             CURLFORM_NAMELENGTH,
                             string_length(Field(formItem, 0)),
                             CURLFORM_BUFFER,
                             str2,
                             CURLFORM_BUFFERPTR,
                             str3,
                             CURLFORM_BUFFERLENGTH,
                             string_length(Field(formItem, 2)),
                             CURLFORM_END);
            }
            else if (Is_block(Field(formItem, 3)))
            {
                str1 = (char *)malloc(string_length(Field(formItem, 0))+1);
                memcpy(str1,
                       String_val(Field(formItem, 0)),
                       string_length(Field(formItem, 0)));
                str1[string_length(Field(formItem, 0))] = 0;
                conn->httpPostStrings =
                    curl_slist_append(conn->httpPostStrings, str1);

                str2 = (char *)malloc(string_length(Field(formItem, 1))+1);
                memcpy(str2,
                       String_val(Field(formItem, 1)),
                       string_length(Field(formItem, 1)));
                str2[string_length(Field(formItem, 1))] = 0;
                conn->httpPostStrings =
                    curl_slist_append(conn->httpPostStrings, str2);

                str3 = (char *)malloc(string_length(Field(formItem, 2))+1);
                memcpy(str3,
                       String_val(Field(formItem, 2)),
                       string_length(Field(formItem, 2)));
                str3[string_length(Field(formItem, 2))] = 0;
                conn->httpPostStrings =
                    curl_slist_append(conn->httpPostStrings, str3);

                contentType = Field(formItem, 3);

                str4 = (char *)malloc(string_length(Field(contentType, 0))+1);
                memcpy(str4,
                       String_val(Field(contentType, 0)),
                       string_length(Field(contentType, 0)));
                str4[string_length(Field(contentType, 0))] = 0;
                conn->httpPostStrings =
                    curl_slist_append(conn->httpPostStrings, str4);

                curl_formadd(&conn->httpPostFirst,
                             &conn->httpPostLast,
                             CURLFORM_PTRNAME,
                             str1,
                             CURLFORM_NAMELENGTH,
                             string_length(Field(formItem, 0)),
                             CURLFORM_BUFFER,
                             str2,
                             CURLFORM_BUFFERPTR,
                             str3,
                             CURLFORM_BUFFERLENGTH,
                             string_length(Field(formItem, 2)),
                             CURLFORM_CONTENTTYPE,
                             str4,
                             CURLFORM_END);
            }
            else
            {
                failwith("Incorrect CURLFORM_BUFFER parameters");
            }
            break;
        }

        listIter = Field(listIter, 1);
    }

    result = curl_easy_setopt(conn->connection,
                              CURLOPT_HTTPPOST,
                              conn->httpPostFirst);

    if (result != CURLE_OK)
        raiseError(conn, result);

    CAMLreturn0;
}

static void handleSSLCert(Connection *conn, value option)
{
    CAMLparam1(option);
    CURLcode result = CURLE_OK;

    Store_field(conn->ocamlValues, OcamlSSLCert, option);

    if (conn->sslCert != NULL)
        free(conn->sslCert);

    conn->sslCert = strdup(String_val(option));

    result = curl_easy_setopt(conn->connection,
                              CURLOPT_SSLCERT,
                              conn->sslCert);

    if (result != CURLE_OK)
        raiseError(conn, result);

    CAMLreturn0;
}

static void handleSSLCertType(Connection *conn, value option)
{
    CAMLparam1(option);
    CURLcode result = CURLE_OK;

    Store_field(conn->ocamlValues, OcamlSSLCertType, option);

    if (conn->sslCertType != NULL)
        free(conn->sslCertType);

    conn->sslCertType = strdup(String_val(option));

    result = curl_easy_setopt(conn->connection,
                              CURLOPT_SSLCERTTYPE,
                              conn->sslCertType);

    if (result != CURLE_OK)
        raiseError(conn, result);

    CAMLreturn0;
}

static void handleSSLCertPasswd(Connection *conn, value option)
{
    CAMLparam1(option);
    CURLcode result = CURLE_OK;

    Store_field(conn->ocamlValues, OcamlSSLCertPasswd, option);

    if (conn->sslCertPasswd != NULL)
        free(conn->sslCertPasswd);

    conn->sslCertPasswd = strdup(String_val(option));

    result = curl_easy_setopt(conn->connection,
                              CURLOPT_SSLCERTPASSWD,
                              conn->sslCertPasswd);

    if (result != CURLE_OK)
        raiseError(conn, result);

    CAMLreturn0;
}

static void handleSSLKey(Connection *conn, value option)
{
    CAMLparam1(option);
    CURLcode result = CURLE_OK;

    Store_field(conn->ocamlValues, OcamlSSLKey, option);

    if (conn->sslKey != NULL)
        free(conn->sslKey);

    conn->sslKey = strdup(String_val(option));

    result = curl_easy_setopt(conn->connection,
                              CURLOPT_SSLKEY,
                              conn->sslKey);

    if (result != CURLE_OK)
        raiseError(conn, result);

    CAMLreturn0;
}

static void handleSSLKeyType(Connection *conn, value option)
{
    CAMLparam1(option);
    CURLcode result = CURLE_OK;

    Store_field(conn->ocamlValues, OcamlSSLKeyType, option);

    if (conn->sslKeyType != NULL)
        free(conn->sslKeyType);

    conn->sslKeyType = strdup(String_val(option));

    result = curl_easy_setopt(conn->connection,
                              CURLOPT_SSLKEYTYPE,
                              conn->sslKeyType);

    if (result != CURLE_OK)
        raiseError(conn, result);

    CAMLreturn0;
}

static void handleSSLKeyPasswd(Connection *conn, value option)
{
    CAMLparam1(option);
    CURLcode result = CURLE_OK;

    Store_field(conn->ocamlValues, OcamlSSLKeyPasswd, option);

    if (conn->sslKeyPasswd != NULL)
        free(conn->sslKeyPasswd);

    conn->sslKeyPasswd = strdup(String_val(option));

    result = curl_easy_setopt(conn->connection,
                              CURLOPT_SSLKEYPASSWD,
                              conn->sslKeyPasswd);

    if (result != CURLE_OK)
        raiseError(conn, result);

    CAMLreturn0;
}

static void handleSSLEngine(Connection *conn, value option)
{
    CAMLparam1(option);
    CURLcode result = CURLE_OK;

    Store_field(conn->ocamlValues, OcamlSSLEngine, option);

    if (conn->sslEngine != NULL)
        free(conn->sslEngine);

    conn->sslEngine = strdup(String_val(option));

    result = curl_easy_setopt(conn->connection,
                              CURLOPT_SSLENGINE,
                              conn->sslEngine);

    if (result != CURLE_OK)
        raiseError(conn, result);

    CAMLreturn0;
}

static void handleSSLEngineDefault(Connection *conn, value option)
{
    CAMLparam1(option);
    CURLcode result = CURLE_OK;

    result = curl_easy_setopt(conn->connection,
                              CURLOPT_SSLENGINE_DEFAULT,
                              Bool_val(option));

    if (result != CURLE_OK)
        raiseError(conn, result);

    CAMLreturn0;
}

static void handleCRLF(Connection *conn, value option)
{
    CAMLparam1(option);
    CURLcode result = CURLE_OK;

    result = curl_easy_setopt(conn->connection,
                              CURLOPT_CRLF,
                              Bool_val(option));

    if (result != CURLE_OK)
        raiseError(conn, result);

    CAMLreturn0;
}

static void handleQuote(Connection *conn, value option)
{
    CAMLparam1(option);
    CAMLlocal1(listIter);
    CURLcode result = CURLE_OK;

    Store_field(conn->ocamlValues, OcamlQuote, option);

    free_curl_slist(conn->quote);
    conn->quote = NULL;

    listIter = option;

    while (!Is_long(listIter))
    {
        conn->quote = curl_slist_append(conn->quote, String_val(Field(listIter, 0)));

        listIter = Field(listIter, 1);
    }

    result = curl_easy_setopt(conn->connection,
                              CURLOPT_QUOTE,
                              conn->quote);

    if (result != CURLE_OK)
        raiseError(conn, result);

    CAMLreturn0;
}

static void handlePostQuote(Connection *conn, value option)
{
    CAMLparam1(option);
    CAMLlocal1(listIter);
    CURLcode result = CURLE_OK;

    Store_field(conn->ocamlValues, OcamlPostQuote, option);

    free_curl_slist(conn->postQuote);
    conn->postQuote = NULL;

    listIter = option;

    while (!Is_long(listIter))
    {
        conn->postQuote = curl_slist_append(conn->postQuote, String_val(Field(listIter, 0)));

        listIter = Field(listIter, 1);
    }

    result = curl_easy_setopt(conn->connection,
                              CURLOPT_POSTQUOTE,
                              conn->postQuote);

    if (result != CURLE_OK)
        raiseError(conn, result);

    CAMLreturn0;
}

static void handleHeaderFunction(Connection *conn, value option)
{
    CAMLparam1(option);
    CURLcode result = CURLE_OK;

    if (Tag_val(option) == Closure_tag)
        Store_field(conn->ocamlValues, OcamlHeaderCallback, option);
    else
        failwith("Not a proper closure");

    result = curl_easy_setopt(conn->connection,
                              CURLOPT_HEADERFUNCTION,
                              headerFunction);

    if (result != CURLE_OK)
        raiseError(conn, result);

    result = curl_easy_setopt(conn->connection,
                              CURLOPT_WRITEHEADER,
                              conn);

    if (result != CURLE_OK)
        raiseError(conn, result);

    CAMLreturn0;
}

static void handleCookieFile(Connection *conn, value option)
{
    CAMLparam1(option);
    CURLcode result = CURLE_OK;

    Store_field(conn->ocamlValues, OcamlCookieFile, option);

    if (conn->cookieFile != NULL)
        free(conn->cookieFile);

    conn->cookieFile = strdup(String_val(option));

    result = curl_easy_setopt(conn->connection,
                              CURLOPT_COOKIEFILE,
                              conn->cookieFile);

    if (result != CURLE_OK)
        raiseError(conn, result);

    CAMLreturn0;
}

static void handleSSLVersion(Connection *conn, value option)
{
    CAMLparam1(option);
    CURLcode result = CURLE_OK;

    result = curl_easy_setopt(conn->connection,
                              CURLOPT_SSLVERSION,
                              Long_val(option));

    if (result != CURLE_OK)
        raiseError(conn, result);

    CAMLreturn0;
}

static void handleTimeCondition(Connection *conn, value option)
{
    CAMLparam1(option);
    CURLcode result = CURLE_OK;

    switch (Long_val(option))
    {
    case 0: /* TIMECOND_IFMODSINCE */
        result = curl_easy_setopt(conn->connection,
                                  CURLOPT_TIMECONDITION,
                                  CURL_TIMECOND_IFMODSINCE);
        break;

    case 1: /* TIMECOND_IFUNMODSINCE */
        result = curl_easy_setopt(conn->connection,
                                  CURLOPT_TIMECONDITION,
                                  CURL_TIMECOND_IFUNMODSINCE);
        break;

    default:
        failwith("Invalid TIMECOND Option");
        break;
    }

    if (result != CURLE_OK)
        raiseError(conn, result);

    CAMLreturn0;
}

static void handleTimeValue(Connection *conn, value option)
{
    CAMLparam1(option);
    CURLcode result = CURLE_OK;

    result = curl_easy_setopt(conn->connection,
                              CURLOPT_TIMEVALUE,
                              Int32_val(option));

    if (result != CURLE_OK)
        raiseError(conn, result);

    CAMLreturn0;
}

static void handleCustomRequest(Connection *conn, value option)
{
    CAMLparam1(option);
    CURLcode result = CURLE_OK;

    Store_field(conn->ocamlValues, OcamlCustomRequest, option);

    if (conn->customRequest != NULL)
        free(conn->customRequest);

    conn->customRequest = strdup(String_val(option));

    result = curl_easy_setopt(conn->connection,
                              CURLOPT_CUSTOMREQUEST,
                              conn->customRequest);

    if (result != CURLE_OK)
        raiseError(conn, result);

    CAMLreturn0;
}

static void handleInterface(Connection *conn, value option)
{
    CAMLparam1(option);
    CURLcode result = CURLE_OK;

    Store_field(conn->ocamlValues, OcamlInterface, option);

    if (conn->interface != NULL)
        free(conn->interface);

    conn->interface = strdup(String_val(option));

    result = curl_easy_setopt(conn->connection,
                              CURLOPT_INTERFACE,
                              conn->interface);

    if (result != CURLE_OK)
        raiseError(conn, result);

    CAMLreturn0;
}

static void handleKRB4Level(Connection *conn, value option)
{
    CAMLparam1(option);
    CURLcode result = CURLE_OK;

    switch (Long_val(option))
    {
    case 0: /* KRB4_NONE */
        result = curl_easy_setopt(conn->connection,
                                  CURLOPT_KRB4LEVEL,
                                  NULL);
        break;

    case 1: /* KRB4_CLEAR */
        result = curl_easy_setopt(conn->connection,
                                  CURLOPT_KRB4LEVEL,
                                  "clear");
        break;

    case 2: /* KRB4_SAFE */
        result = curl_easy_setopt(conn->connection,
                                  CURLOPT_KRB4LEVEL,
                                  "safe");
        break;

    case 3: /* KRB4_CONFIDENTIAL */
        result = curl_easy_setopt(conn->connection,
                                  CURLOPT_KRB4LEVEL,
                                  "confidential");
        break;

    case 4: /* KRB4_PRIVATE */
        result = curl_easy_setopt(conn->connection,
                                  CURLOPT_KRB4LEVEL,
                                  "private");
        break;

    default:
        failwith("Invalid KRB4 Option");
        break;
    }

    if (result != CURLE_OK)
        raiseError(conn, result);

    CAMLreturn0;
}

static void handleProgressFunction(Connection *conn, value option)
{
    CAMLparam1(option);
    CURLcode result = CURLE_OK;

    if (Tag_val(option) == Closure_tag)
        Store_field(conn->ocamlValues, OcamlProgressCallback, option);
    else
        failwith("Not a proper closure");

    result = curl_easy_setopt(conn->connection,
                              CURLOPT_PROGRESSFUNCTION,
                              progressFunction);
    if (result != CURLE_OK)
        raiseError(conn, result);

    result = curl_easy_setopt(conn->connection,
                              CURLOPT_PROGRESSDATA,
                              conn);

    if (result != CURLE_OK)
        raiseError(conn, result);

    CAMLreturn0;
}

static void handleSSLVerifyPeer(Connection *conn, value option)
{
    CAMLparam1(option);
    CURLcode result = CURLE_OK;

    result = curl_easy_setopt(conn->connection,
                              CURLOPT_SSL_VERIFYPEER,
                              Bool_val(option));

    if (result != CURLE_OK)
        raiseError(conn, result);

    CAMLreturn0;
}

static void handleCAInfo(Connection *conn, value option)
{
    CAMLparam1(option);
    CURLcode result = CURLE_OK;

    Store_field(conn->ocamlValues, OcamlCAInfo, option);

    if (conn->caInfo != NULL)
        free(conn->caInfo);

    conn->caInfo = strdup(String_val(option));

    result = curl_easy_setopt(conn->connection,
                              CURLOPT_CAINFO,
                              conn->caInfo);

    if (result != CURLE_OK)
        raiseError(conn, result);

    CAMLreturn0;
}

static void handleCAPath(Connection *conn, value option)
{
    CAMLparam1(option);
    CURLcode result = CURLE_OK;

    Store_field(conn->ocamlValues, OcamlCAPath, option);

    if (conn->caPath != NULL)
        free(conn->caPath);

    conn->caPath = strdup(String_val(option));

    result = curl_easy_setopt(conn->connection,
                              CURLOPT_CAPATH,
                              conn->caPath);

    if (result != CURLE_OK)
        raiseError(conn, result);

    CAMLreturn0;
}

static void handleFileTime(Connection *conn, value option)
{
    CAMLparam1(option);
    CURLcode result = CURLE_OK;

    result = curl_easy_setopt(conn->connection,
                              CURLOPT_FILETIME,
                              Bool_val(option));

    if (result != CURLE_OK)
        raiseError(conn, result);

    CAMLreturn0;
}

static void handleMaxRedirs(Connection *conn, value option)
{
    CAMLparam1(option);
    CURLcode result = CURLE_OK;

    result = curl_easy_setopt(conn->connection,
                              CURLOPT_MAXREDIRS,
                              Long_val(option));

    if (result != CURLE_OK)
        raiseError(conn, result);

    CAMLreturn0;
}

static void handleMaxConnects(Connection *conn, value option)
{
    CAMLparam1(option);
    CURLcode result = CURLE_OK;

    result = curl_easy_setopt(conn->connection,
                              CURLOPT_MAXCONNECTS,
                              Long_val(option));

    if (result != CURLE_OK)
        raiseError(conn, result);

    CAMLreturn0;
}

static void handleClosePolicy(Connection *conn, value option)
{
    CAMLparam1(option);
    CURLcode result = CURLE_OK;

    switch (Long_val(option))
    {
    case 0: /* CLOSEPOLICY_OLDEST */
        result = curl_easy_setopt(conn->connection,
                                  CURLOPT_CLOSEPOLICY,
                                  CURLCLOSEPOLICY_OLDEST);
        break;

    case 1: /* CLOSEPOLICY_LEAST_RECENTLY_USED */
        result = curl_easy_setopt(conn->connection,
                                  CURLOPT_CLOSEPOLICY,
                                  CURLCLOSEPOLICY_LEAST_RECENTLY_USED);
        break;

    default:
        failwith("Invalid CLOSEPOLICY Option");
        break;
    }

    if (result != CURLE_OK)
        raiseError(conn, result);

    CAMLreturn0;
}

static void handleFreshConnect(Connection *conn, value option)
{
    CAMLparam1(option);
    CURLcode result = CURLE_OK;

    result = curl_easy_setopt(conn->connection,
                              CURLOPT_FRESH_CONNECT,
                              Bool_val(option));

    if (result != CURLE_OK)
        raiseError(conn, result);

    CAMLreturn0;
}

static void handleForbidReuse(Connection *conn, value option)
{
    CAMLparam1(option);
    CURLcode result = CURLE_OK;

    result = curl_easy_setopt(conn->connection,
                              CURLOPT_FORBID_REUSE,
                              Bool_val(option));

    if (result != CURLE_OK)
        raiseError(conn, result);

    CAMLreturn0;
}

static void handleRandomFile(Connection *conn, value option)
{
    CAMLparam1(option);
    CURLcode result = CURLE_OK;

    Store_field(conn->ocamlValues, OcamlRandomFile, option);

    if (conn->randomFile != NULL)
        free(conn->randomFile);

    conn->randomFile = strdup(String_val(option));

    result = curl_easy_setopt(conn->connection,
                              CURLOPT_RANDOM_FILE,
                              conn->randomFile);

    if (result != CURLE_OK)
        raiseError(conn, result);

    CAMLreturn0;
}

static void handleEGDSocket(Connection *conn, value option)
{
    CAMLparam1(option);
    CURLcode result = CURLE_OK;

    Store_field(conn->ocamlValues, OcamlEGDSocket, option);

    if (conn->egdSocket != NULL)
        free(conn->egdSocket);

    conn->egdSocket = strdup(String_val(option));

    result = curl_easy_setopt(conn->connection,
                              CURLOPT_EGDSOCKET,
                              conn->egdSocket);

    if (result != CURLE_OK)
        raiseError(conn, result);

    CAMLreturn0;
}

static void handleConnectTimeout(Connection *conn, value option)
{
    CAMLparam1(option);
    CURLcode result = CURLE_OK;

    result = curl_easy_setopt(conn->connection,
                              CURLOPT_CONNECTTIMEOUT,
                              Long_val(option));

    if (result != CURLE_OK)
        raiseError(conn, result);

    CAMLreturn0;
}

static void handleHTTPGet(Connection *conn, value option)
{
    CAMLparam1(option);
    CURLcode result = CURLE_OK;

    result = curl_easy_setopt(conn->connection,
                              CURLOPT_HTTPGET,
                              Bool_val(option));

    if (result != CURLE_OK)
        raiseError(conn, result);

    CAMLreturn0;
}

static void handleSSLVerifyHost(Connection *conn, value option)
{
    CAMLparam1(option);
    CURLcode result = CURLE_OK;

    switch (Long_val(option))
    {
    case 0: /* SSLVERIFYHOST_NONE */
    case 1: /* SSLVERIFYHOST_EXISTENCE */
    case 2: /* SSLVERIFYHOST_HOSTNAME */
        result = curl_easy_setopt(conn->connection,
                                  CURLOPT_SSL_VERIFYHOST,
                                  /* map EXISTENCE to HOSTNAME */
                                  Long_val(option) == 0 ? 0 : 2);
        break;

    default:
        failwith("Invalid SSLVERIFYHOST Option");
        break;
    }

    if (result != CURLE_OK)
        raiseError(conn, result);

    CAMLreturn0;
}

static void handleCookieJar(Connection *conn, value option)
{
    CAMLparam1(option);
    CURLcode result = CURLE_OK;

    Store_field(conn->ocamlValues, OcamlCookieJar, option);

    if (conn->cookieJar != NULL)
        free(conn->cookieJar);

    conn->cookieJar = strdup(String_val(option));

    result = curl_easy_setopt(conn->connection,
                              CURLOPT_COOKIEJAR,
                              conn->cookieJar);

    if (result != CURLE_OK)
        raiseError(conn, result);

    CAMLreturn0;
}

static void handleSSLCipherList(Connection *conn, value option)
{
    CAMLparam1(option);
    CURLcode result = CURLE_OK;

    Store_field(conn->ocamlValues, OcamlSSLCipherList, option);

    if (conn->sslCipherList != NULL)
        free(conn->sslCipherList);

    conn->sslCipherList = strdup(String_val(option));

    result = curl_easy_setopt(conn->connection,
                              CURLOPT_SSL_CIPHER_LIST,
                              conn->sslCipherList);

    if (result != CURLE_OK)
        raiseError(conn, result);

    CAMLreturn0;
}

static void handleHTTPVersion(Connection *conn, value option)
{
    CAMLparam1(option);
    CURLcode result = CURLE_OK;

    switch (Long_val(option))
    {
    case 0: /* HTTP_VERSION_NONE */
        result = curl_easy_setopt(conn->connection,
                                  CURLOPT_HTTP_VERSION,
                                  CURL_HTTP_VERSION_NONE);
        break;

    case 1: /* HTTP_VERSION_1_0 */
        result = curl_easy_setopt(conn->connection,
                                  CURLOPT_HTTP_VERSION,
                                  CURL_HTTP_VERSION_1_0);
        break;

    case 2: /* HTTP_VERSION_1_1 */
        result = curl_easy_setopt(conn->connection,
                                  CURLOPT_HTTP_VERSION,
                                  CURL_HTTP_VERSION_1_1);
        break;

    default:
        failwith("Invalid HTTP_VERSION Option");
        break;
    }

    if (result != CURLE_OK)
        raiseError(conn, result);

    CAMLreturn0;
}

static void handleFTPUseEPSV(Connection *conn, value option)
{
    CAMLparam1(option);
    CURLcode result = CURLE_OK;

    result = curl_easy_setopt(conn->connection,
                              CURLOPT_FTP_USE_EPSV,
                              Bool_val(option));

    if (result != CURLE_OK)
        raiseError(conn, result);

    CAMLreturn0;
}

static void handleDNSCacheTimeout(Connection *conn, value option)
{
    CAMLparam1(option);
    CURLcode result = CURLE_OK;

    result = curl_easy_setopt(conn->connection,
                              CURLOPT_DNS_CACHE_TIMEOUT,
                              Long_val(option));

    if (result != CURLE_OK)
        raiseError(conn, result);

    CAMLreturn0;
}

static void handleDNSUseGlobalCache(Connection *conn, value option)
{
    CAMLparam1(option);
    CURLcode result = CURLE_OK;

    result = curl_easy_setopt(conn->connection,
                              CURLOPT_DNS_USE_GLOBAL_CACHE,
                              Bool_val(option));

    if (result != CURLE_OK)
        raiseError(conn, result);

    CAMLreturn0;
}

static void handleDebugFunction(Connection *conn, value option)
{
    CAMLparam1(option);
    CURLcode result = CURLE_OK;

    if (Tag_val(option) == Closure_tag)
        Store_field(conn->ocamlValues, OcamlDebugCallback, option);
    else
        failwith("Not a proper closure");

    result = curl_easy_setopt(conn->connection,
                              CURLOPT_DEBUGFUNCTION,
                              debugFunction);
    if (result != CURLE_OK)
        raiseError(conn, result);

    result = curl_easy_setopt(conn->connection,
                              CURLOPT_DEBUGDATA,
                              conn);

    if (result != CURLE_OK)
        raiseError(conn, result);

    CAMLreturn0;
}

static void handlePrivate(Connection *conn, value option)
{
#if HAVE_DECL_CURLOPT_PRIVATE
    CAMLparam1(option);
    CURLcode result = CURLE_OK;

    Store_field(conn->ocamlValues, OcamlPrivate, option);

    if (conn->private != NULL)
        free(conn->private);

    conn->private = strdup(String_val(option));

    result = curl_easy_setopt(conn->connection,
                              CURLOPT_PRIVATE,
                              conn->private);

    if (result != CURLE_OK)
        raiseError(conn, result);

    CAMLreturn0;
#else
#warning "libcurl does not implement CURLOPT_PRIVATE"
    failwith("libcurl does not implement CURLOPT_PRIVATE");
#endif
}

static void handleHTTP200Aliases(Connection *conn, value option)
{
#if HAVE_DECL_CURLOPT_HTTP200ALIASES
    CAMLparam1(option);
    CAMLlocal1(listIter);
    CURLcode result = CURLE_OK;

    Store_field(conn->ocamlValues, OcamlHTTP200Aliases, option);

    free_curl_slist(conn->http200Aliases);
    conn->http200Aliases = NULL;

    listIter = option;

    while (!Is_long(listIter))
    {
        conn->http200Aliases = curl_slist_append(conn->http200Aliases, String_val(Field(listIter, 0)));

        listIter = Field(listIter, 1);
    }

    result = curl_easy_setopt(conn->connection,
                              CURLOPT_HTTP200ALIASES,
                              conn->http200Aliases);

    if (result != CURLE_OK)
        raiseError(conn, result);

    CAMLreturn0;
#else
#warning "libcurl does not implement CURLOPT_HTTP200ALIASES"
    failwith("libcurl does not implement CURLOPT_HTTP200ALIASES");
#endif
}

static void handleUnrestrictedAuth(Connection *conn, value option)
{
#if HAVE_DECL_CURLOPT_UNRESTRICTED_AUTH
    CAMLparam1(option);
    CURLcode result = CURLE_OK;

    result = curl_easy_setopt(conn->connection,
                              CURLOPT_UNRESTRICTED_AUTH,
                              Bool_val(option));

    if (result != CURLE_OK)
        raiseError(conn, result);

    CAMLreturn0;
#else
#warning "libcurl does not implement CURLOPT_UNRESTRICTED_AUTH"
    failwith("libcurl does not implement CURLOPT_UNRESTRICTED_AUTH");
#endif
}

static void handleFTPUseEPRT(Connection *conn, value option)
{
#if HAVE_DECL_CURLOPT_FTP_USE_EPRT
    CAMLparam1(option);
    CURLcode result = CURLE_OK;

    result = curl_easy_setopt(conn->connection,
                              CURLOPT_FTP_USE_EPRT,
                              Bool_val(option));

    if (result != CURLE_OK)
        raiseError(conn, result);

    CAMLreturn0;
#else
#warning "libcurl does not implement CURLOPT_FTP_USE_EPRT"
    failwith("libcurl does not implement CURLOPT_FTP_USE_EPRT");
#endif
}

static void handleHTTPAuth(Connection *conn, value option)
{
#if HAVE_DECL_CURLOPT_HTTPAUTH
    CAMLparam1(option);
    CAMLlocal1(listIter);
    CURLcode result = CURLE_OK;
    long auth = CURLAUTH_NONE;

    listIter = option;

    while (!Is_long(listIter))
    {
        switch (Long_val(Field(listIter, 0)))
        {
        case 0: /* CURLAUTH_BASIC */
            auth |= CURLAUTH_BASIC;
            break;

        case 1: /* CURLAUTH_DIGEST */
            auth |= CURLAUTH_DIGEST;
            break;

        case 2: /* CURLAUTH_GSSNEGOTIATE */
            auth |= CURLAUTH_GSSNEGOTIATE;
            break;

        case 3: /* CURLAUTH_NTLM */
            auth |= CURLAUTH_NTLM;
            break;

        case 4: /* CURLAUTH_ANY */
            auth |= CURLAUTH_ANY;
            break;

        case 5: /* CURLAUTH_ANYSAFE */
            auth |= CURLAUTH_ANYSAFE;
            break;

        default:
            failwith("Invalid HTTPAUTH Value");
            break;
        }

        listIter = Field(listIter, 1);
    }

    result = curl_easy_setopt(conn->connection,
                              CURLOPT_HTTPAUTH,
                              auth);

    if (result != CURLE_OK)
        raiseError(conn, result);

    CAMLreturn0;
#else
#warning "libcurl does not implement CURLOPT_HTTPAUTH"
    failwith("libcurl does not implement CURLOPT_HTTPAUTH");
#endif
}

static void handleFTPCreateMissingDirs(Connection *conn, value option)
{
#if HAVE_DECL_CURLOPT_FTP_CREATE_MISSING_DIRS
    CAMLparam1(option);
    CURLcode result = CURLE_OK;

    result = curl_easy_setopt(conn->connection,
                              CURLOPT_FTP_CREATE_MISSING_DIRS,
                              Bool_val(option));

    if (result != CURLE_OK)
        raiseError(conn, result);

    CAMLreturn0;
#else
#warning "libcurl does not implement CURLOPT_FTP_CREATE_MISSING_DIRS"
    failwith("libcurl does not implement CURLOPT_FTP_CREATE_MISSING_DIRS");
#endif
}

static void handleProxyAuth(Connection *conn, value option)
{
#if HAVE_DECL_CURLOPT_PROXYAUTH
    CAMLparam1(option);
    CAMLlocal1(listIter);
    CURLcode result = CURLE_OK;
    long auth = CURLAUTH_NONE;

    listIter = option;

    while (!Is_long(listIter))
    {
        switch (Long_val(Field(listIter, 0)))
        {
        case 0: /* CURLAUTH_BASIC */
            auth |= CURLAUTH_BASIC;
            break;

        case 1: /* CURLAUTH_DIGEST */
            auth |= CURLAUTH_DIGEST;
            break;

        case 2: /* CURLAUTH_GSSNEGOTIATE */
            auth |= CURLAUTH_GSSNEGOTIATE;
            break;

        case 3: /* CURLAUTH_NTLM */
            auth |= CURLAUTH_NTLM;
            break;

        case 4: /* CURLAUTH_ANY */
            auth |= CURLAUTH_ANY;
            break;

        case 5: /* CURLAUTH_ANYSAFE */
            auth |= CURLAUTH_ANYSAFE;
            break;

        default:
            failwith("Invalid HTTPAUTH Value");
            break;
        }

        listIter = Field(listIter, 1);
    }

    result = curl_easy_setopt(conn->connection,
                              CURLOPT_PROXYAUTH,
                              auth);

    if (result != CURLE_OK)
        raiseError(conn, result);

    CAMLreturn0;
#else
#warning "libcurl does not implement CURLOPT_PROXYAUTH"
    failwith("libcurl does not implement CURLOPT_PROXYAUTH");
#endif
}

static void handleFTPResponseTimeout(Connection *conn, value option)
{
#if HAVE_DECL_CURLOPT_FTP_RESPONSE_TIMEOUT
    CAMLparam1(option);
    CURLcode result = CURLE_OK;

    result = curl_easy_setopt(conn->connection,
                              CURLOPT_FTP_RESPONSE_TIMEOUT,
                              Long_val(option));

    if (result != CURLE_OK)
        raiseError(conn, result);

    CAMLreturn0;
#else
#warning "libcurl does not implement CURLOPT_FTP_RESPONSE_TIMEOUT"
    failwith("libcurl does not implement CURLOPT_FTP_RESPONSE_TIMEOUT");
#endif
}

static void handleIPResolve(Connection *conn, value option)
{
#if HAVE_DECL_CURLOPT_IPRESOLVE
    CAMLparam1(option);
    CURLcode result = CURLE_OK;

    switch (Long_val(option))
    {
    case 0: /* CURL_IPRESOLVE_WHATEVER */
        result = curl_easy_setopt(conn->connection,
                                  CURLOPT_IPRESOLVE,
                                  CURL_IPRESOLVE_WHATEVER);
        break;

    case 1: /* CURL_IPRESOLVE_V4 */
        result = curl_easy_setopt(conn->connection,
                                  CURLOPT_IPRESOLVE,
                                  CURL_IPRESOLVE_V4);
        break;

    case 2: /* CURL_IPRESOLVE_V6 */
        result = curl_easy_setopt(conn->connection,
                                  CURLOPT_IPRESOLVE,
                                  CURL_IPRESOLVE_V6);
        break;

    default:
        failwith("Invalid IPRESOLVE Value");
        break;
    }

    if (result != CURLE_OK)
        raiseError(conn, result);

    CAMLreturn0;
#else
#warning "libcurl does not implement CURLOPT_IPRESOLVE"
    failwith("libcurl does not implement CURLOPT_IPRESOLVE");
#endif
}

static void handleMaxFileSize(Connection *conn, value option)
{
#if HAVE_DECL_CURLOPT_MAXFILESIZE
    CAMLparam1(option);
    CURLcode result = CURLE_OK;

    result = curl_easy_setopt(conn->connection,
                              CURLOPT_MAXFILESIZE,
                              Int32_val(option));

    if (result != CURLE_OK)
        raiseError(conn, result);

    CAMLreturn0;
#else
#warning "libcurl does not implement CURLOPT_MAXFILESIZE"
    failwith("libcurl does not implement CURLOPT_MAXFILESIZE");
#endif
}

static void handleInFileSizeLarge(Connection *conn, value option)
{
#if HAVE_DECL_CURLOPT_INFILESIZE_LARGE
    CAMLparam1(option);
    CURLcode result = CURLE_OK;

    result = curl_easy_setopt(conn->connection,
                              CURLOPT_INFILESIZE_LARGE,
                              Int64_val(option));

    if (result != CURLE_OK)
        raiseError(conn, result);

    CAMLreturn0;
#else
#warning("libcurl does not implement CURLOPT_INFILESIZE_LARGE")
    failwith("libcurl does not implement CURLOPT_INFILESIZE_LARGE");
#endif
}

static void handleResumeFromLarge(Connection *conn, value option)
{
#if HAVE_DECL_CURLOPT_RESUME_FROM_LARGE
    CAMLparam1(option);
    CURLcode result = CURLE_OK;

    result = curl_easy_setopt(conn->connection,
                              CURLOPT_RESUME_FROM_LARGE,
                              Int64_val(option));

    if (result != CURLE_OK)
        raiseError(conn, result);

    CAMLreturn0;
#else
#warning("libcurl does not implement CURLOPT_RESUME_FROM_LARGE")
    failwith("libcurl does not implement CURLOPT_RESUME_FROM_LARGE");
#endif
}

static void handleMaxFileSizeLarge(Connection *conn, value option)
{
#if HAVE_DECL_CURLOPT_MAXFILESIZE_LARGE
    CAMLparam1(option);
    CURLcode result = CURLE_OK;

    result = curl_easy_setopt(conn->connection,
                              CURLOPT_MAXFILESIZE_LARGE,
                              Int64_val(option));

    if (result != CURLE_OK)
        raiseError(conn, result);

    CAMLreturn0;
#else
#warning "libcurl does not implement CURLOPT_MAXFILESIZE_LARGE"
    failwith("libcurl does not implement CURLOPT_MAXFILESIZE_LARGE");
#endif
}

static void handleNETRCFile(Connection *conn, value option)
{
#if HAVE_DECL_CURLOPT_NETRC_FILE
    CAMLparam1(option);
    CURLcode result = CURLE_OK;

    Store_field(conn->ocamlValues, OcamlNETRCFile, option);

    if (conn->netrcFile != NULL)
        free(conn->netrcFile);

    conn->netrcFile = strdup(String_val(option));

    result = curl_easy_setopt(conn->connection,
                              CURLOPT_NETRC_FILE,
                              conn->netrcFile);

    if (result != CURLE_OK)
        raiseError(conn, result);

    CAMLreturn0;
#else
#warning "libcurl does not implement CURLOPT_NETRC_FILE"
    failwith("libcurl does not implement CURLOPT_NETRC_FILE");
#endif
}

static void handleFTPSSL(Connection *conn, value option)
{
#if HAVE_DECL_CURLOPT_FTP_SSL
    CAMLparam1(option);
    CURLcode result = CURLE_OK;

    switch (Long_val(option))
    {
    case 0: /* CURLFTPSSL_NONE */
        result = curl_easy_setopt(conn->connection,
                                  CURLOPT_FTP_SSL,
                                  CURLFTPSSL_NONE);
        break;

    case 1: /* CURLFTPSSL_TRY */
        result = curl_easy_setopt(conn->connection,
                                  CURLOPT_FTP_SSL,
                                  CURLFTPSSL_TRY);
        break;

    case 2: /* CURLFTPSSL_CONTROL */
        result = curl_easy_setopt(conn->connection,
                                  CURLOPT_FTP_SSL,
                                  CURLFTPSSL_CONTROL);
        break;

    case 3: /* CURLFTPSSL_ALL */
        result = curl_easy_setopt(conn->connection,
                                  CURLOPT_FTP_SSL,
                                  CURLFTPSSL_ALL);
        break;

    default:
        failwith("Invalid FTP_SSL Value");
        break;
    }

    if (result != CURLE_OK)
        raiseError(conn, result);

    CAMLreturn0;
#else
#warning "libcurl does not implement CURLOPT_FTP_SSL"
    failwith("libcurl does not implement CURLOPT_FTP_SSL");
#endif
}

static void handlePostFieldSizeLarge(Connection *conn, value option)
{
#if HAVE_DECL_CURLOPT_POSTFIELDSIZE_LARGE
    CAMLparam1(option);
    CURLcode result = CURLE_OK;

    result = curl_easy_setopt(conn->connection,
                              CURLOPT_POSTFIELDSIZE_LARGE,
                              Int64_val(option));

    if (result != CURLE_OK)
        raiseError(conn, result);

    CAMLreturn0;
#else
#warning "libcurl does not implement CURLOPT_POSTFIELDSIZE_LARGE"
    failwith("libcurl does not implement CURLOPT_POSTFIELDSIZE_LARGE");
#endif
}

static void handleTCPNoDelay(Connection *conn, value option)
{
#if HAVE_DECL_CURLOPT_TCP_NODELAY
    CAMLparam1(option);
    CURLcode result = CURLE_OK;

    result = curl_easy_setopt(conn->connection,
                              CURLOPT_TCP_NODELAY,
                              Bool_val(option));

    if (result != CURLE_OK)
        raiseError(conn, result);

    CAMLreturn0;
#else
#warning "libcurl does not implement CURLOPT_TCP_NODELAY"
    failwith("libcurl does not implement CURLOPT_TCP_NODELAY");
#endif
}

static void handleFTPSSLAuth(Connection *conn, value option)
{
#if HAVE_DECL_CURLOPT_FTPSSLAUTH
    CAMLparam1(option);
    CURLcode result = CURLE_OK;

    switch (Long_val(option))
    {
    case 0: /* CURLFTPAUTH_DEFAULT */
        result = curl_easy_setopt(conn->connection,
                                  CURLOPT_FTPSSLAUTH,
                                  CURLFTPAUTH_DEFAULT);
        break;

    case 1: /* CURLFTPAUTH_SSL */
        result = curl_easy_setopt(conn->connection,
                                  CURLOPT_FTPSSLAUTH,
                                  CURLFTPAUTH_SSL);
        break;

    case 2: /* CURLFTPAUTH_TLS */
        result = curl_easy_setopt(conn->connection,
                                  CURLOPT_FTPSSLAUTH,
                                  CURLFTPAUTH_TLS);
        break;

    default:
        failwith("Invalid FTPSSLAUTH value");
        break;
    }

    if (result != CURLE_OK)
        raiseError(conn, result);

    CAMLreturn0;
#else
#warning "libcurl does not implement CURLOPT_FTPSSLAUTH"
    failwith("libcurl does not implement CURLOPT_FTPSSLAUTH");
#endif
}

static void handleIOCTLFunction(Connection *conn, value option)
{
#if HAVE_DECL_CURLOPT_IOCTLFUNCTION
    CAMLparam1(option);
    CURLcode result = CURLE_OK;

    if (Tag_val(option) == Closure_tag)
        Store_field(conn->ocamlValues, OcamlIOCTLCallback, option);
    else
        failwith("Not a proper closure");
    
    result = curl_easy_setopt(conn->connection,
                              CURLOPT_IOCTLFUNCTION,
                              ioctlFunction);
    if (result != CURLE_OK)
        raiseError(conn, result);
    
    result = curl_easy_setopt(conn->connection,
                              CURLOPT_DEBUGDATA,
                              conn);
    
    if (result != CURLE_OK)
        raiseError(conn, result);

    CAMLreturn0;
#else
#warning "libcurl does not implement CURLOPT_IOCTLFUNCTION"
    failwith("libcurl does not implement CURLOPT_IOCTLFUNCTION");
#endif
}

static void handleFTPAccount(Connection *conn, value option)
{
#if HAVE_DECL_CURLOPT_FTP_ACCOUNT
    CAMLparam1(option);
    CURLcode result = CURLE_OK;

    Store_field(conn->ocamlValues, OcamlFTPAccount, option);

    if (conn->ftpaccount != NULL)
        free(conn->ftpaccount);
    
    conn->ftpaccount = strdup(String_val(option));
    
    result = curl_easy_setopt(conn->connection,
                              CURLOPT_FTP_ACCOUNT,
                              conn->ftpaccount);
    
    if (result != CURLE_OK)
        raiseError(conn, result);

    CAMLreturn0;
#else
#warning "libcurl does not implement CURLOPT_FTP_ACCOUNT"
    failwith("libcurl does not implement CURLOPT_FTP_ACCOUNT");
#endif
}

static void handleCookieList(Connection *conn, value option)
{
#if HAVE_DECL_CURLOPT_COOKIELIST
    CAMLparam1(option);
    CURLcode result = CURLE_OK;

    Store_field(conn->ocamlValues, OcamlCookieList, option);

    if (conn->cookielist != NULL)
        free(conn->cookielist);
    
    conn->cookielist = strdup(String_val(option));
    
    result = curl_easy_setopt(conn->connection,
                              CURLOPT_COOKIELIST,
                              conn->cookielist);
    
    if (result != CURLE_OK)
        raiseError(conn, result);

    CAMLreturn0;
#else
#warning "libcurl does not implement CURLOPT_COOKIELIST"
    failwith("libcurl does not implement CURLOPT_COOKIELIST");
#endif
}

static void handleIgnoreContentLength(Connection *conn, value option)
{
#if HAVE_DECL_CURLOPT_IGNORE_CONTENT_LENGTH
    CAMLparam1(option);
    CURLcode result = CURLE_OK;

    result = curl_easy_setopt(conn->connection,
                              CURLOPT_IGNORE_CONTENT_LENGTH,
                              Bool_val(option));

    if (result != CURLE_OK)
        raiseError(conn, result);

    CAMLreturn0;
#else
#warning "libcurl does not implement CURLOPT_IGNORE_CONTENT_LENGTH"
    failwith("libcurl does not implement CURLOPT_IGNORE_CONTENT_LENGTH");
#endif
}

static void handleFTPSkipPASVIP(Connection *conn, value option)
{
#if HAVE_DECL_CURLOPT_FTP_SKIP_PASV_IP
    CAMLparam1(option);
    CURLcode result = CURLE_OK;

    result = curl_easy_setopt(conn->connection,
                              CURLOPT_FTP_SKIP_PASV_IP,
                              Bool_val(option));

    if (result != CURLE_OK)
        raiseError(conn, result);

    CAMLreturn0;
#else
#warning "libcurl does not implement CURLOPT_FTP_SKIP_PASV_IP"
    failwith("libcurl does not implement CURLOPT_FTP_SKIP_PASV_IP");
#endif
}

static void handleFTPFileMethod(Connection *conn, value option)
{
#if HAVE_DECL_CURLOPT_FTP_FILEMETHOD
    CAMLparam1(option);
    CURLcode result = CURLE_OK;

    switch (Long_val(option))
    {
    case 0: /* CURLFTPMETHOD_DEFAULT */
        result = curl_easy_setopt(conn->connection,
                                  CURLOPT_FTP_FILEMETHOD,
                                  CURLFTPMETHOD_DEFAULT);
        break;

    case 1: /* CURLFTMETHOD_MULTICWD */
        result = curl_easy_setopt(conn->connection,
                                  CURLOPT_FTP_FILEMETHOD,
                                  CURLFTPMETHOD_MULTICWD);
        break;

    case 2: /* CURLFTPMETHOD_NOCWD */
        result = curl_easy_setopt(conn->connection,
                                  CURLOPT_FTP_FILEMETHOD,
                                  CURLFTPMETHOD_NOCWD);
        break;

    case 3: /* CURLFTPMETHOD_SINGLECWD */
        result = curl_easy_setopt(conn->connection,
                                  CURLOPT_FTP_FILEMETHOD,
                                  CURLFTPMETHOD_SINGLECWD);

    default:
        failwith("Invalid FTP_FILEMETHOD value");
        break;
    }

    if (result != CURLE_OK)
        raiseError(conn, result);

    CAMLreturn0;
#else
#warning "libcurl does not implement CURLOPT_FTP_FILEMETHOD"
    failwith("libcurl does not implement CURLOPT_FTP_FILEMETHOD");
#endif
}

static void handleLocalPort(Connection *conn, value option)
{
#if HAVE_DECL_CURLOPT_LOCALPORT
    CAMLparam1(option);
    CURLcode result = CURLE_OK;

    result = curl_easy_setopt(conn->connection,
                              CURLOPT_LOCALPORT,
                              Long_val(option));

    if (result != CURLE_OK)
        raiseError(conn, result);

    CAMLreturn0;
#else
#warning "libcurl does not implement CURLOPT_LOCALPORT"
    failwith("libcurl does not implement CURLOPT_LOCALPORT");
#endif
}

static void handleLocalPortRange(Connection *conn, value option)
{
#if HAVE_DECL_CURLOPT_LOCALPORTRANGE
    CAMLparam1(option);
    CURLcode result = CURLE_OK;

    result = curl_easy_setopt(conn->connection,
                              CURLOPT_LOCALPORTRANGE,
                              Long_val(option));

    if (result != CURLE_OK)
        raiseError(conn, result);

    CAMLreturn0;
#else
#warning "libcurl does not implement CURLOPT_LOCALPORTRANGE"
    failwith("libcurl does not implement CURLOPT_LOCALPORTRANGE");
#endif
}

static void handleConnectOnly(Connection *conn, value option)
{
#if HAVE_DECL_CURLOPT_CONNECT_ONLY
    CAMLparam1(option);
    CURLcode result = CURLE_OK;

    result = curl_easy_setopt(conn->connection,
                              CURLOPT_CONNECT_ONLY,
                              Bool_val(option));

    if (result != CURLE_OK)
        raiseError(conn, result);

    CAMLreturn0;
#else
#warning "libcurl does not implement CURLOPT_CONNECT_ONLY"
    failwith("libcurl does not implement CURLOPT_CONNECT_ONLY");
#endif
}

static void handleMaxSendSpeedLarge(Connection *conn, value option)
{
#if HAVE_DECL_CURLOPT_MAX_SEND_SPEED_LARGE
    CAMLparam1(option);
    CURLcode result = CURLE_OK;

    result = curl_easy_setopt(conn->connection,
                              CURLOPT_MAX_SEND_SPEED_LARGE,
                              Int64_val(option));

    if (result != CURLE_OK)
        raiseError(conn, result);

    CAMLreturn0;
#else
#warning "libcurl does not implement CURLOPT_MAX_SEND_SPEED_LARGE"
    failwith("libcurl does not implement CURLOPT_MAX_SEND_SPEED_LARGE");
#endif
}

static void handleMaxRecvSpeedLarge(Connection *conn, value option)
{
#if HAVE_DECL_CURLOPT_MAX_RECV_SPEED_LARGE
    CAMLparam1(option);
    CURLcode result = CURLE_OK;

    result = curl_easy_setopt(conn->connection,
                              CURLOPT_MAX_RECV_SPEED_LARGE,
                              Int64_val(option));

    if (result != CURLE_OK)
        raiseError(conn, result);

    CAMLreturn0;
#else
#warning "libcurl does not implement CURLOPT_MAX_RECV_SPEED_LARGE"
    failwith("libcurl does not implement CURLOPT_MAX_RECV_SPEED_LARGE");
#endif
}

static void handleFTPAlternativeToUser(Connection *conn, value option)
{
#if HAVE_DECL_CURLOPT_FTP_ALTERNATIVE_TO_USER
    CAMLparam1(option);
    CURLcode result = CURLE_OK;

    Store_field(conn->ocamlValues, OcamlFTPAlternativeToUser, option);

    if (conn->ftpAlternativeToUser != NULL)
        free(conn->ftpAlternativeToUser);

    conn->ftpAlternativeToUser = strdup(String_val(option));

    result = curl_easy_setopt(conn->connection,
                              CURLOPT_FTP_ALTERNATIVE_TO_USER,
                              conn->ftpAlternativeToUser);

    if (result != CURLE_OK)
        raiseError(conn, result);

    CAMLreturn0;
#else
#warning "libcurl does not implement CURLOPT_FTP_ALTERNATIVE_TO_USER"
    failwith("libcurl does not implement CURLOPT_FTP_ALTERNATIVE_TO_USER");
#endif
}

static void handleSSLSessionIdCache(Connection *conn, value option)
{
#if HAVE_DECL_CURLOPT_SSL_SESSIONID_CACHE
    CAMLparam1(option);
    CURLcode result = CURLE_OK;

    result = curl_easy_setopt(conn->connection,
                              CURLOPT_SSL_SESSIONID_CACHE,
                              Bool_val(option));

    if (result != CURLE_OK)
        raiseError(conn, result);

    CAMLreturn0;
#else
#warning "libcurl does not implement CURLOPT_SSL_SESSIONID_CACHE"
    failwith("libcurl does not implement CURLOPT_SSL_SESSIONID_CACHE");
#endif
}

static void handleSSHAuthTypes(Connection *conn, value option)
{
#if HAVE_DECL_CURLOPT_SSH_AUTH_TYPES
    CAMLparam1(option);
    CAMLlocal1(listIter);
    CURLcode result = CURLE_OK;
    long authTypes = CURLSSH_AUTH_NONE;

    listIter = option;
    
    while (!Is_long(listIter))
    {
        switch (Long_val(Field(listIter, 0)))
        {
        case 0: /* CURLSSH_AUTH_ANY */
            authTypes |= CURLSSH_AUTH_ANY;
            break;

        case 1: /* CURLSSH_AUTH_PUBLICKEY */
            authTypes |= CURLSSH_AUTH_PUBLICKEY;
            break;

        case 2: /* CURLSSH_AUTH_PASSWORD */
            authTypes |= CURLSSH_AUTH_PASSWORD;
            break;

        case 3: /* CURLSSH_AUTH_HOST */
            authTypes |= CURLSSH_AUTH_HOST;
            break;

        case 4: /* CURLSSH_AUTH_KEYBOARD */
            authTypes |= CURLSSH_AUTH_KEYBOARD;
            break;

        default:
            failwith("Invalid CURLSSH_AUTH_TYPES Value");
            break;
        }

        listIter = Field(listIter, 1);
    }

    result = curl_easy_setopt(conn->connection,
                              CURLOPT_SSH_AUTH_TYPES,
                              authTypes);

    if (result != CURLE_OK)
        raiseError(conn, result);

    CAMLreturn0;
#else
#warning "libcurl does not implement CURLOPT_SSH_AUTH_TYPES"
    failwith("libcurl does not implement CURLOPT_SSH_AUTH_TYPES");
#endif
}

static void handleSSHPublicKeyFile(Connection *conn, value option)
{
#if HAVE_DECL_CURLOPT_SSH_PUBLIC_KEYFILE
    CAMLparam1(option);
    CURLcode result = CURLE_OK;

    Store_field(conn->ocamlValues, OcamlSSHPublicKeyFile, option);

    if (conn->sshPublicKeyFile != NULL)
        free(conn->sshPublicKeyFile);

    conn->sshPublicKeyFile = strdup(String_val(option));

    result = curl_easy_setopt(conn->connection,
                              CURLOPT_SSH_PUBLIC_KEYFILE,
                              conn->sshPublicKeyFile);

    if (result != CURLE_OK)
        raiseError(conn, result);

    CAMLreturn0;
#else
#warning "libcurl does not implement CURLOPT_SSH_PUBLIC_KEYFILE"
    failwith("libcurl does not implement CURLOPT_SSH_PUBLIC_KEYFILE");
#endif
}

static void handleSSHPrivateKeyFile(Connection *conn, value option)
{
#if HAVE_DECL_CURLOPT_SSH_PRIVATE_KEYFILE
    CAMLparam1(option);
    CURLcode result = CURLE_OK;

    Store_field(conn->ocamlValues, OcamlSSHPrivateKeyFile, option);

    if (conn->sshPrivateKeyFile != NULL)
        free(conn->sshPrivateKeyFile);

    conn->sshPrivateKeyFile = strdup(String_val(option));

    result = curl_easy_setopt(conn->connection,
                              CURLOPT_SSH_PRIVATE_KEYFILE,
                              conn->sshPrivateKeyFile);

    if (result != CURLE_OK)
        raiseError(conn, result);

    CAMLreturn0;
#else
#warning "libcurl does not implement CURLOPT_SSH_PRIVATE_KEYFILE"
    failwith("libcurl does not implement CURLOPT_SSH_PRIVATE_KEYFILE");
#endif
}

static void handleFTPSSLCCC(Connection *conn, value option)
{
#if HAVE_DECL_CURLOPT_FTP_SSL_CCC
    CAMLparam1(option);
    CURLcode result = CURLE_OK;

    switch (Long_val(option))
    {
    case 0: /* CURLFTPSSL_CCC_NONE */
        result = curl_easy_setopt(conn->connection,
                                  CURLOPT_FTP_SSL_CCC,
                                  CURLFTPSSL_CCC_NONE);
        break;

    case 1: /* CURLFTPSSL_CCC_PASSIVE */
        result = curl_easy_setopt(conn->connection,
                                  CURLOPT_FTP_SSL_CCC,
                                  CURLFTPSSL_CCC_PASSIVE);
        break;

    case 2: /* CURLFTPSSL_CCC_ACTIVE */
        result = curl_easy_setopt(conn->connection,
                                  CURLOPT_FTP_SSL_CCC,
                                  CURLFTPSSL_CCC_ACTIVE);
        break;

    default:
        failwith("Invalid FTPSSL_CCC value");
        break;
    }

    if (result != CURLE_OK)
        raiseError(conn, result);

    CAMLreturn0;
#else
#warning "libcurl does not implement CURLOPT_FTP_SSL_CCC"
    failwith("libcurl does not implement CURLOPT_FTP_SSL_CCC");
#endif
}

static void handleTimeoutMS(Connection *conn, value option)
{
#if HAVE_DECL_CURLOPT_TIMEOUT_MS
    CAMLparam1(option);
    CURLcode result = CURLE_OK;

    result = curl_easy_setopt(conn->connection,
                              CURLOPT_TIMEOUT_MS,
                              Long_val(option));

    if (result != CURLE_OK)
        raiseError(conn, result);

    CAMLreturn0;
#else
#warning "libcurl does not implement CURLOPT_TIMEOUT_MS"
    failwith("libcurl does not implement CURLOPT_TIMEOUT_MS");
#endif
}

static void handleConnectTimeoutMS(Connection *conn, value option)
{
#if HAVE_DECL_CURLOPT_CONNECTTIMEOUT_MS
    CAMLparam1(option);
    CURLcode result = CURLE_OK;

    result = curl_easy_setopt(conn->connection,
                              CURLOPT_CONNECTTIMEOUT_MS,
                              Long_val(option));

    if (result != CURLE_OK)
        raiseError(conn, result);

    CAMLreturn0;
#else
#warning "libcurl does not implement CURLOPT_CONNECTTIMEOUT_MS"
    failwith("libcurl does not implement CURLOPT_CONNECTTIMEOUT_MS");
#endif
}

static void handleHTTPTransferDecoding(Connection *conn, value option)
{
#if HAVE_DECL_CURLOPT_HTTP_TRANSFER_DECODING
    CAMLparam1(option);
    CURLcode result = CURLE_OK;

    result = curl_easy_setopt(conn->connection,
                              CURLOPT_HTTP_TRANSFER_DECODING,
                              Bool_val(option));

    if (result != CURLE_OK)
        raiseError(conn, result);

    CAMLreturn0;
#else
#warning "libcurl does not implement CURLOPT_HTTP_TRANSFER_DECODING"
    failwith("libcurl does not implement CURLOPT_HTTP_TRANSFER_DECODING");
#endif
}

static void handleHTTPContentDecoding(Connection *conn, value option)
{
#if HAVE_DECL_CURLOPT_HTTP_CONTENT_DECODING
    CAMLparam1(option);
    CURLcode result = CURLE_OK;

    result = curl_easy_setopt(conn->connection,
                              CURLOPT_HTTP_CONTENT_DECODING,
                              Bool_val(option));

    if (result != CURLE_OK)
        raiseError(conn, result);

    CAMLreturn0;
#else
#warning "libcurl does not implement CURLOPT_HTTP_CONTENT_DECODING"
    failwith("libcurl does not implement CURLOPT_HTTP_CONTENT_DECODING");
#endif
}

static void handleNewFilePerms(Connection *conn, value option)
{
#if HAVE_DECL_CURLOPT_NEW_FILE_PERMS
    CAMLparam1(option);
    CURLcode result = CURLE_OK;

    result = curl_easy_setopt(conn->connection,
                              CURLOPT_NEW_FILE_PERMS,
                              Long_val(option));

    if (result != CURLE_OK)
        raiseError(conn, result);

    CAMLreturn0;
#else
#warning "libcurl does not implement CURLOPT_NEW_FILE_PERMS"
    failwith("libcurl does not implement CURLOPT_NEW_FILE_PERMS");
#endif
}

static void handleNewDirectoryPerms(Connection *conn, value option)
{
#if HAVE_DECL_CURLOPT_NEW_DIRECTORY_PERMS
    CAMLparam1(option);
    CURLcode result = CURLE_OK;

    result = curl_easy_setopt(conn->connection,
                              CURLOPT_NEW_DIRECTORY_PERMS,
                              Long_val(option));

    if (result != CURLE_OK)
        raiseError(conn, result);

    CAMLreturn0;
#else
#warning "libcurl does not implement CURLOPT_NEW_DIRECTORY_PERMS"
    failwith("libcurl does not implement CURLOPT_NEW_DIRECTORY_PERMS");
#endif
}

static void handlePost301(Connection *conn, value option)
{
#if HAVE_DECL_CURLOPT_POST301
    CAMLparam1(option);
    CURLcode result = CURLE_OK;

    result = curl_easy_setopt(conn->connection,
                              CURLOPT_POST301,
                              Bool_val(option));

    if (result != CURLE_OK)
        raiseError(conn, result);

    CAMLreturn0;
#else
#warning "libcurl does not implement CURLOPT_POST301"
    failwith("libcurl does not implement CURLOPT_POST301");
#endif
}

static void handleSSHHostPublicKeyMD5(Connection *conn, value option)
{
#if HAVE_DECL_CURLOPT_SSH_HOST_PUBLIC_KEY_MD5
    CAMLparam1(option);
    CURLcode result = CURLE_OK;

    Store_field(conn->ocamlValues, OcamlSSHHostPublicKeyMD5, option);

    if (conn->sshHostPublicKeyMD5 != NULL)
        free(conn->sshHostPublicKeyMD5);

    conn->sshHostPublicKeyMD5 = strdup(String_val(option));

    result = curl_easy_setopt(conn->connection,
                              CURLOPT_SSH_HOST_PUBLIC_KEY_MD5,
                              conn->sshHostPublicKeyMD5);

    if (result != CURLE_OK)
        raiseError(conn, result);

    CAMLreturn0;
#else
#warning "libcurl does not implement CURLOPT_SSH_HOST_PUBLIC_KEY_MD5"
    failwith("libcurl does not implement CURLOPT_SSH_HOST_PUBLIC_KEY_MD5");
#endif
}

static void handleCopyPostFields(Connection *conn, value option)
{
#if HAVE_DECL_CURLOPT_COPYPOSTFIELDS
    CAMLparam1(option);
    CURLcode result = CURLE_OK;

    Store_field(conn->ocamlValues, OcamlCopyPostFields, option);

    if (conn->copyPostFields != NULL)
        free(conn->copyPostFields);

    conn->copyPostFields = strdup(String_val(option));

    result = curl_easy_setopt(conn->connection,
                              CURLOPT_COPYPOSTFIELDS,
                              conn->copyPostFields);

    if (result != CURLE_OK)
        raiseError(conn, result);

    CAMLreturn0;
#else
#warning "libcurl does not implement CURLOPT_COPYPOSTFIELDS"
    failwith("libcurl does not implement CURLOPT_COPYPOSTFIELDS");
#endif
}

static void handleProxyTransferMode(Connection *conn, value option)
{
#if HAVE_DECL_CURLOPT_PROXY_TRANSFER_MODE
    CAMLparam1(option);
    CURLcode result = CURLE_OK;

    result = curl_easy_setopt(conn->connection,
                              CURLOPT_PROXY_TRANSFER_MODE,
                              Bool_val(option));

    if (result != CURLE_OK)
        raiseError(conn, result);

    CAMLreturn0;
#else
#warning "libcurl does not implement CURLOPT_PROXY_TRANSFER_MODE"
    failwith("libcurl does not implement CURLOPT_PROXY_TRANSFER_MODE");
#endif
}

static void handleSeekFunction(Connection *conn, value option)
{
#if HAVE_DECL_CURLOPT_SEEKFUNCTION
    CAMLparam1(option);
    CURLcode result = CURLE_OK;

    if (Tag_val(option) == Closure_tag)
        Store_field(conn->ocamlValues, OcamlSeekFunctionCallback, option);
    else
        failwith("Not a proper closure");

    result = curl_easy_setopt(conn->connection,
                              CURLOPT_SEEKFUNCTION,
                              seekFunction);

    if (result != CURLE_OK)
        raiseError(conn, result);

    result = curl_easy_setopt(conn->connection,
                              CURLOPT_SEEKDATA,
                              conn);

    if (result != CURLE_OK)
        raiseError(conn, result);

    CAMLreturn0;
#else
#warning "libcurl does not implement CURLOPT_SEEKFUNCTION"
    failwith("libcurl does not implement CURLOPT_SEEKFUNCTION");
#endif
}

static void handleAutoReferer(Connection *conn, value option)
{
#if HAVE_DECL_CURLOPT_AUTOREFERER
    CAMLparam1(option);
    CURLcode result = curl_easy_setopt(conn->connection,
                              CURLOPT_AUTOREFERER,
                              Bool_val(option));

    if (result != CURLE_OK)
        raiseError(conn, result);

    CAMLreturn0;
#else
#warning "libcurl does not implement CURLOPT_AUTOREFERER"
    failwith("libcurl does not implement CURLOPT_AUTOREFERER");
#endif
}

static void handleOpenSocketFunction(Connection *conn, value option)
{
#if HAVE_DECL_CURLOPT_OPENSOCKETFUNCTION
    CAMLparam1(option);
    CURLcode result = CURLE_OK;

    Store_field(conn->ocamlValues, OcamlOpenSocketFunctionCallback, option);

    result = curl_easy_setopt(conn->connection,
                              CURLOPT_OPENSOCKETDATA,
                              conn);

    if (result != CURLE_OK)
        raiseError(conn, result);

    result = curl_easy_setopt(conn->connection,
                              CURLOPT_OPENSOCKETFUNCTION,
                              openSocketFunction);

    if (result != CURLE_OK)
        raiseError(conn, result);

    CAMLreturn0;
#else
#warning "libcurl does not implement CURLOPT_OPENSOCKETFUNCTION"
    failwith("libcurl does not implement CURLOPT_OPENSOCKETFUNCTION");
#endif
}

static void handleProxyType(Connection *conn, value option)
{
#if HAVE_DECL_CURLOPT_PROXYTYPE
    CAMLparam1(option);
    CURLcode result = CURLE_OK;
    long proxy_type;

    switch (Long_val(option))
    {
      case 0: proxy_type = CURLPROXY_HTTP; break;
      case 1: proxy_type = CURLPROXY_HTTP_1_0; break;
      case 2: proxy_type = CURLPROXY_SOCKS4; break;
      case 3: proxy_type = CURLPROXY_SOCKS5; break;
      case 4: proxy_type = CURLPROXY_SOCKS4A; break;
      case 5: proxy_type = CURLPROXY_SOCKS5_HOSTNAME; break;
      default:
        failwith("Invalid curl proxy type");
    }

    result = curl_easy_setopt(conn->connection,
                              CURLOPT_PROXYTYPE,
                              proxy_type);

    if (result != CURLE_OK)
        raiseError(conn, result);

    CAMLreturn0;
#else
#warning "libcurl does not implement CURLOPT_PROXYTYPE"
    failwith("libcurl does not implement CURLOPT_PROXYTYPE");
#endif
}

#if HAVE_DECL_CURLOPT_PROTOCOLS && HAVE_DECL_CURLOPT_REDIR_PROTOCOLS

long protoMap[] =
{
  CURLPROTO_ALL,
  CURLPROTO_HTTP, CURLPROTO_HTTPS, CURLPROTO_FTP, CURLPROTO_FTPS, CURLPROTO_SCP, CURLPROTO_SFTP,
  CURLPROTO_TELNET, CURLPROTO_LDAP, CURLPROTO_LDAPS, CURLPROTO_DICT, CURLPROTO_FILE, CURLPROTO_TFTP,
/* factor out with autoconf? */
#if defined(CURLPROTO_IMAP)
  CURLPROTO_IMAP,
#else
  0,
#endif
#if defined(CURLPROTO_IMAPS)
  CURLPROTO_IMAPS,
#else
  0,
#endif
#if defined(CURLPROTO_POP3)
  CURLPROTO_POP3,
#else
  0,
#endif
#if defined(CURLPROTO_POP3S)
  CURLPROTO_POP3S,
#else
  0,
#endif
#if defined(CURLPROTO_SMTP)
  CURLPROTO_SMTP,
#else
  0,
#endif
#if defined(CURLPROTO_SMTPS)
  CURLPROTO_SMTPS,
#else
  0,
#endif
#if defined(CURLPROTO_RTSP)
  CURLPROTO_RTSP,
#else
  0,
#endif
#if defined(CURLPROTO_RTMP)
  CURLPROTO_RTMP,
#else
  0,
#endif
#if defined(CURLPROTO_RTMPT)
  CURLPROTO_RTMPT,
#else
  0,
#endif
#if defined(CURLPROTO_RTMPE)
  CURLPROTO_RTMPE,
#else
  0,
#endif
#if defined(CURLPROTO_RTMPTE)
  CURLPROTO_RTMPTE,
#else
  0,
#endif
#if defined(CURLPROTO_RTMPS)
  CURLPROTO_RTMPS,
#else
  0,
#endif
#if defined(CURLPROTO_RTMPTS)
  CURLPROTO_RTMPTS,
#else
  0,
#endif
#if defined(CURLPROTO_GOPHER)
  CURLPROTO_GOPHER,
#else
  0,
#endif
};

static void handleProtocolsOption(CURLoption curlopt, Connection *conn, value option)
{
    CAMLparam1(option);
    CURLcode result = CURLE_OK;
    long protocols = 0;
    int index;

    while (Val_emptylist != option)
    {
        index = Int_val(Field(option, 0));
        if ((index < 0) || (index >= sizeof(protoMap) / sizeof(protoMap[0])))
          failwith("Invalid curl protocol");

        protocols = protocols | protoMap[index];

        option = Field(option, 1);
    }

    result = curl_easy_setopt(conn->connection,
                              curlopt,
                              protocols);

    if (result != CURLE_OK)
        raiseError(conn, result);

    CAMLreturn0;
}

static void handleProtocols(Connection *conn, value option)
{
  handleProtocolsOption(CURLOPT_PROTOCOLS, conn, option);
}

static void handleRedirProtocols(Connection *conn, value option)
{
  handleProtocolsOption(CURLOPT_REDIR_PROTOCOLS, conn, option);
}

#else
#warning "libcurl does not implement CURLOPT_PROTOCOLS or CURLOPT_REDIR_PROTOCOLS"
static void handleProtocols(Connection *conn, value option)
{
    failwith("libcurl does not implement CURLOPT_PROTOCOLS");
}
static void handleRedirProtocols(Connection *conn, value option)
{
    failwith("libcurl does not implement CURLOPT_REDIR_PROTOCOLS");
}
#endif

#if HAVE_DECL_CURLOPT_RESOLVE
static void handleResolve(Connection *conn, value option)
{
  CAMLparam1(option);
  CAMLlocal1(head);


  free_curl_slist(conn->resolve);
  conn->resolve = NULL;

  CURLcode result = CURLE_OK;

  head = option;

  while (head != Val_emptylist)
  {
     conn->resolve = curl_slist_append(conn->resolve, String_val(Field(head,0)));
     head = Field(head, 1);
  }

  result = curl_easy_setopt(conn->connection,
                            CURLOPT_RESOLVE,
                            conn->resolve);

  if (result != CURLE_OK)
    raiseError(conn, result);

  CAMLreturn0;
}

#else
#warning "libcurl does not implement CURLOPT_RESOLVE"
static void handleResolve(Connection *conn, value option)
{
  failwith("libcurl does not implement CURLOPT_RESOLVE");
}
#endif

#if HAVE_DECL_CURLOPT_DNS_SERVERS
static void handleDnsServers(Connection *conn, value option)
{
  CAMLparam1(option);

  CURLcode result = CURLE_OK;
  free_if(conn->dns_servers);

  conn->dns_servers = strdup(String_val(option));

  result = curl_easy_setopt(conn->connection,
                            CURLOPT_DNS_SERVERS,
                            conn->dns_servers);

  if (result != CURLE_OK)
    raiseError(conn, result);

  CAMLreturn0;
}
#else
#warning "libcurl does not implement CURLOPT_DNS_SERVERS"
static void handleDnsServers(Connection *conn, value option)
{
  failwith("libcurl does not implement CURLOPT_DNS_SERVERS");
}
#endif

/**
 **  curl_easy_setopt helper function
 **/

CAMLprim value helper_curl_easy_setopt(value conn, value option)
{
    CAMLparam2(conn, option);
    CAMLlocal1(data);
    Connection *connection = Connection_val(conn);

    checkConnection(connection);

    if (Is_long(option))
    {
        char error[128];

        sprintf(error, "Unimplemented Option: %s",
                findOption(unimplementedOptionMap,
                           (CURLoption)(Long_val(option))));

        failwith(error);
    }

    if (!Is_block(option))
        failwith("Not a block");

    if (Wosize_val(option) < 1)
        failwith("Insufficient data in block");

    data = Field(option, 0);

    if (Tag_val(option) < sizeof(implementedOptionMap)/sizeof(CURLOptionMapping))
        (*implementedOptionMap[Tag_val(option)].optionHandler)(connection,
                                                               data);
    else
        failwith("Invalid CURLOPT Option");

    CAMLreturn(Val_unit);
}

/**
 **  curl_easy_perform helper function
 **/

CAMLprim value helper_curl_easy_perform(value conn)
{
    CAMLparam1(conn);
    CURLcode result = CURLE_OK;
    Connection *connection = Connection_val(conn);

    checkConnection(connection);

    enter_blocking_section();
    result = curl_easy_perform(connection->connection);
    leave_blocking_section();

    if (result != CURLE_OK)
        raiseError(connection, result);

    CAMLreturn(Val_unit);
}

/**
 **  curl_easy_cleanup helper function
 **/

CAMLprim value helper_curl_easy_cleanup(value conn)
{
    CAMLparam1(conn);
    Connection *connection = Connection_val(conn);

    checkConnection(connection);

    removeConnection(connection);

    CAMLreturn(Val_unit);
}

/**
 **  curl_easy_duphandle helper function
 **/

CAMLprim value helper_curl_easy_duphandle(value conn)
{
    CAMLparam1(conn);
    CAMLlocal1(result);
    Connection *connection = Connection_val(conn);

    checkConnection(connection);

    result = caml_alloc(1, Abstract_tag);
    Field(result, 0) = (value)duplicateConnection(connection);

    CAMLreturn(result);
}

/**
 **  curl_easy_getinfo helper function
 **/

enum GetInfoResultType {
    StringValue, LongValue, DoubleValue, StringListValue
};

value convertStringList(struct curl_slist *slist)
{
    CAMLparam0();
    CAMLlocal3(result, current, next);
    struct curl_slist *p = slist;

    result = Val_int(0);
    current = Val_int(0);
    next = Val_int(0);

    while (p != NULL)
    {
        next = alloc_tuple(2);
        Store_field(next, 0, copy_string(p->data));
        Store_field(next, 1, Val_int(0));

        if (result == Val_int(0))
            result = next;

        if (current != Val_int(0))
	    Store_field(current, 1, next);

        current = next;

        p = p->next;
    }

    curl_slist_free_all(slist);

    CAMLreturn(result);
}

CAMLprim value helper_curl_easy_getinfo(value conn, value option)
{
    CAMLparam2(conn, option);
    CAMLlocal1(result);
    CURLcode curlResult;
    Connection *connection = Connection_val(conn);
    enum GetInfoResultType resultType;
    char *strValue = NULL;
    double doubleValue;
    long longValue;
    struct curl_slist *stringListValue = NULL;

    checkConnection(connection);

    switch(Long_val(option))
    {
#if HAVE_DECL_CURLINFO_EFFECTIVE_URL
    case 0: /* CURLINFO_EFFECTIVE_URL */
        resultType = StringValue;

        curlResult = curl_easy_getinfo(connection->connection,
                                       CURLINFO_EFFECTIVE_URL,
                                       &strValue);
        break;
#else
#warning "libcurl does not provide CURLINFO_EFFECTIVE_URL"
#endif

#if HAVE_DECL_CURLINFO_RESPONSE_CODE || HAVE_DECL_CURLINFO_HTTP_CODE
    case 1: /* CURLINFO_HTTP_CODE */
    case 2: /* CURLINFO_RESPONSE_CODE */
#if HAVE_DECL_CURLINFO_RESPONSE_CODE
        resultType = LongValue;

        curlResult = curl_easy_getinfo(connection->connection,
                                       CURLINFO_RESPONSE_CODE,
                                       &longValue);
#else
        resultType = LongValue;

        curlResult = curl_easy_getinfo(connection->connection,
                                       CURLINFO_HTTP_CODE,
                                       &longValue);
#endif
        break;
#endif

#if HAVE_DECL_CURLINFO_TOTAL_TIME
    case 3: /* CURLINFO_TOTAL_TIME */
        resultType = DoubleValue;

        curlResult = curl_easy_getinfo(connection->connection,
                                       CURLINFO_TOTAL_TIME,
                                       &doubleValue);
        break;
#endif

#if HAVE_DECL_CURLINFO_NAMELOOKUP_TIME
    case 4: /* CURLINFO_NAMELOOKUP_TIME */
        resultType = DoubleValue;

        curlResult = curl_easy_getinfo(connection->connection,
                                       CURLINFO_NAMELOOKUP_TIME,
                                       &doubleValue);
        break;
#endif

#if HAVE_DECL_CURLINFO_CONNECT_TIME
    case 5: /* CURLINFO_CONNECT_TIME */
        resultType = DoubleValue;

        curlResult = curl_easy_getinfo(connection->connection,
                                       CURLINFO_CONNECT_TIME,
                                       &doubleValue);
        break;
#endif

#if HAVE_DECL_CURLINFO_PRETRANSFER_TIME
    case 6: /* CURLINFO_PRETRANSFER_TIME */
        resultType = DoubleValue;

        curlResult = curl_easy_getinfo(connection->connection,
                                       CURLINFO_PRETRANSFER_TIME,
                                       &doubleValue);
        break;
#endif

#if HAVE_DECL_CURLINFO_SIZE_UPLOAD
    case 7: /* CURLINFO_SIZE_UPLOAD */
        resultType = DoubleValue;

        curlResult = curl_easy_getinfo(connection->connection,
                                       CURLINFO_SIZE_UPLOAD,
                                       &doubleValue);
        break;
#endif

#if HAVE_DECL_CURLINFO_SIZE_DOWNLOAD
    case 8: /* CURLINFO_SIZE_DOWNLOAD */
        resultType = DoubleValue;

        curlResult = curl_easy_getinfo(connection->connection,
                                       CURLINFO_SIZE_DOWNLOAD,
                                       &doubleValue);
        break;
#endif

#if HAVE_DECL_CURLINFO_SPEED_DOWNLOAD
    case 9: /* CURLINFO_SPEED_DOWNLOAD */
        resultType = DoubleValue;

        curlResult = curl_easy_getinfo(connection->connection,
                                       CURLINFO_SPEED_DOWNLOAD,
                                       &doubleValue);
        break;
#endif

#if HAVE_DECL_CURLINFO_SPEED_UPLOAD
    case 10: /* CURLINFO_SPEED_UPLOAD */
        resultType = DoubleValue;

        curlResult = curl_easy_getinfo(connection->connection,
                                       CURLINFO_SPEED_UPLOAD,
                                       &doubleValue);
        break;

#endif

#if HAVE_DECL_CURLINFO_HEADER_SIZE
    case 11: /* CURLINFO_HEADER_SIZE */
        resultType = LongValue;

        curlResult = curl_easy_getinfo(connection->connection,
                                       CURLINFO_HEADER_SIZE,
                                       &longValue);
        break;
#endif

#if HAVE_DECL_CURLINFO_REQUEST_SIZE
    case 12: /* CURLINFO_REQUEST_SIZE */
        resultType = LongValue;

        curlResult = curl_easy_getinfo(connection->connection,
                                       CURLINFO_REQUEST_SIZE,
                                       &longValue);
        break;
#endif

#if HAVE_DECL_CURLINFO_SSL_VERIFYRESULT
    case 13: /* CURLINFO_SSL_VERIFYRESULT */
        resultType = LongValue;

        curlResult = curl_easy_getinfo(connection->connection,
                                       CURLINFO_SSL_VERIFYRESULT,
                                       &longValue);
        break;
#endif

#if HAVE_DECL_CURLINFO_FILETIME
    case 14: /* CURLINFO_FILETIME */
        resultType = DoubleValue;

        curlResult = curl_easy_getinfo(connection->connection,
                                       CURLINFO_FILETIME,
                                       &longValue);

        doubleValue = longValue;
        break;
#endif

#if HAVE_DECL_CURLINFO_CONTENT_LENGTH_DOWNLOAD
    case 15: /* CURLINFO_CONTENT_LENGTH_DOWNLOAD */
        resultType = DoubleValue;

        curlResult = curl_easy_getinfo(connection->connection,
                                       CURLINFO_CONTENT_LENGTH_DOWNLOAD,
                                       &doubleValue);
        break;
#endif

#if HAVE_DECL_CURLINFO_CONTENT_LENGTH_UPLOAD
    case 16: /* CURLINFO_CONTENT_LENGTH_UPLOAD */
        resultType = DoubleValue;

        curlResult = curl_easy_getinfo(connection->connection,
                                       CURLINFO_CONTENT_LENGTH_UPLOAD,
                                       &doubleValue);
        break;
#endif

#if HAVE_DECL_CURLINFO_STARTTRANSFER_TIME
    case 17: /* CURLINFO_STARTTRANSFER_TIME */
        resultType = DoubleValue;

        curlResult = curl_easy_getinfo(connection->connection,
                                       CURLINFO_STARTTRANSFER_TIME,
                                       &doubleValue);
        break;
#endif

#if HAVE_DECL_CURLINFO_CONTENT_TYPE
    case 18: /* CURLINFO_CONTENT_TYPE */
        resultType = StringValue;

        curlResult = curl_easy_getinfo(connection->connection,
                                       CURLINFO_CONTENT_TYPE,
                                       &strValue);
        break;
#endif

#if HAVE_DECL_CURLINFO_REDIRECT_TIME
    case 19: /* CURLINFO_REDIRECT_TIME */
        resultType = DoubleValue;

        curlResult = curl_easy_getinfo(connection->connection,
                                       CURLINFO_REDIRECT_TIME,
                                       &doubleValue);
        break;
#endif

#if HAVE_DECL_CURLINFO_REDIRECT_COUNT
    case 20: /* CURLINFO_REDIRECT_COUNT */
        resultType = LongValue;

        curlResult = curl_easy_getinfo(connection->connection,
                                       CURLINFO_REDIRECT_COUNT,
                                       &longValue);
        break;
#endif

#if HAVE_DECL_CURLINFO_PRIVATE
    case 21: /* CURLINFO_PRIVATE */
        resultType = StringValue;

        curlResult = curl_easy_getinfo(connection->connection,
                                       CURLINFO_PRIVATE,
                                       &strValue);
        break;
#endif

#if HAVE_DECL_CURLINFO_HTTP_CONNECTCODE
    case 22: /* CURLINFO_HTTP_CONNECTCODE */
        resultType = LongValue;

        curlResult = curl_easy_getinfo(connection->connection,
                                       CURLINFO_HTTP_CONNECTCODE,
                                       &longValue);
        break;
#endif

#if HAVE_DECL_CURLINFO_HTTPAUTH_AVAIL
    case 23: /* CURLINFO_HTTPAUTH_AVAIL */
        resultType = LongValue;

        curlResult = curl_easy_getinfo(connection->connection,
                                       CURLINFO_HTTPAUTH_AVAIL,
                                       &longValue);
        break;
#endif

#if HAVE_DECL_CURLINFO_PROXYAUTH_AVAIL
    case 24: /* CURLINFO_PROXYAUTH_AVAIL */
        resultType = LongValue;

        curlResult = curl_easy_getinfo(connection->connection,
                                       CURLINFO_PROXYAUTH_AVAIL,
                                       &longValue);
        break;
#endif

#if HAVE_DECL_CURLINFO_OS_ERRNO
    case 25: /* CURLINFO_OS_ERRNO */
        resultType = LongValue;

        curlResult = curl_easy_getinfo(connection->connection,
                                       CURLINFO_OS_ERRNO,
                                       &longValue);
        break;
#endif

#if HAVE_DECL_CURLINFO_NUM_CONNECTS
    case 26: /* CURLINFO_NUM_CONNECTS */
        resultType = LongValue;

        curlResult = curl_easy_getinfo(connection->connection,
                                       CURLINFO_NUM_CONNECTS,
                                       &longValue);
        break;
#endif

#if HAVE_DECL_CURLINFO_SSL_ENGINES
    case 27: /* CURLINFO_SSL_ENGINES */
        resultType = StringListValue;

        curlResult = curl_easy_getinfo(connection->connection,
                                       CURLINFO_SSL_ENGINES,
                                       &stringListValue);
        break;
#endif

#if HAVE_DECL_CURLINFO_COOKIELIST
    case 28: /* CURLINFO_COOKIELIST */
        resultType = StringListValue;

        curlResult = curl_easy_getinfo(connection->connection,
                                       CURLINFO_COOKIELIST,
                                       &stringListValue);
        break;
#endif

#if HAVE_DECL_CURLINFO_LASTSOCKET
    case 29: /* CURLINFO_LASTSOCKET */
        resultType = LongValue;

        curlResult = curl_easy_getinfo(connection->connection,
                                       CURLINFO_LASTSOCKET,
                                       &longValue);
        break;
#endif

#if HAVE_DECL_CURLINFO_FTP_ENTRY_PATH
    case 30: /* CURLINFO_FTP_ENTRY_PATH */
        resultType = StringValue;

        curlResult = curl_easy_getinfo(connection->connection,
                                       CURLINFO_FTP_ENTRY_PATH,
                                       &strValue);
        break;
#endif

#if HAVE_DECL_CURLINFO_REDIRECT_URL
    case 31: /* CURLINFO_REDIRECT_URL */
        resultType = StringValue;

        curlResult = curl_easy_getinfo(connection->connection,
                                       CURLINFO_REDIRECT_URL,
                                       &strValue);
        break;
#else
#warning "libcurl does not provide CURLINFO_REDIRECT_URL"
#endif

#if HAVE_DECL_CURLINFO_PRIMARY_IP
    case 32: /* CURLINFO_PRIMARY_IP */
        resultType = StringValue;

        curlResult = curl_easy_getinfo(connection->connection,
                                       CURLINFO_PRIMARY_IP,
                                       &strValue);
        break;
#else
#warning "libcurl does not provide CURLINFO_PRIMARY_IP"
#endif

#if HAVE_DECL_CURLINFO_LOCAL_IP
    case 33: /* CURLINFO_LOCAL_IP */
        resultType = StringValue;

        curlResult = curl_easy_getinfo(connection->connection,
                                       CURLINFO_LOCAL_IP,
                                       &strValue);
        break;
#else
#warning "libcurl does not provide CURLINFO_LOCAL_IP"
#endif

#if HAVE_DECL_CURLINFO_LOCAL_PORT
    case 34: /* CURLINFO_LOCAL_PORT */
        resultType = LongValue;

        curlResult = curl_easy_getinfo(connection->connection,
                                       CURLINFO_LOCAL_PORT,
                                       &longValue);
        break;
#else
#warning "libcurl does not provide CURLINFO_LOCAL_PORT"
#endif

    default:
        failwith("Invalid CURLINFO Option");
        break;
    }

    if (curlResult != CURLE_OK)
        raiseError(connection, curlResult);

    switch (resultType)
    {
    case StringValue:
        result = alloc(1, StringValue);
        Store_field(result, 0, copy_string(strValue?strValue:""));
        break;

    case LongValue:
        result = alloc(1, LongValue);
        Store_field(result, 0, Val_long(longValue));
        break;

    case DoubleValue:
        result = alloc(1, DoubleValue);
        Store_field(result, 0, copy_double(doubleValue));
        break;

    case StringListValue:
        result = alloc(1, StringListValue);
        Store_field(result, 0, convertStringList(stringListValue));
        break;
    }

    CAMLreturn(result);
}

/**
 **  curl_escape helper function
 **/

CAMLprim value helper_curl_escape(value str)
{
    CAMLparam1(str);
    CAMLlocal1(result);
    char *curlResult;
     
    curlResult = curl_escape(String_val(str), string_length(str));
    result = copy_string(curlResult);
    free(curlResult);

    CAMLreturn(result);
}

/**
 **  curl_unescape helper function
 **/

CAMLprim value helper_curl_unescape(value str)
{
    CAMLparam1(str);
    CAMLlocal1(result);
    char *curlResult;
     
    curlResult = curl_unescape(String_val(str), string_length(str));
    result = copy_string(curlResult);
    free(curlResult);

    CAMLreturn(result);
}

/**
 **  curl_getdate helper function
 **/

CAMLprim value helper_curl_getdate(value str, value now)
{
    CAMLparam2(str, now);
    CAMLlocal1(result);
    time_t curlResult;
    time_t curlNow;

    curlNow = (time_t)Double_val(now);
    curlResult = curl_getdate(String_val(str), &curlNow);
    result = copy_double((double)curlResult);

    CAMLreturn(result);
}

/**
 **  curl_version helper function
 **/

CAMLprim value helper_curl_version(void)
{
    CAMLparam0();
    CAMLlocal1(result);
    char *str;

    str = curl_version();
    result = copy_string(str);

    CAMLreturn(result);
}

struct CURLVersionBitsMapping
{
    int code;
    char *name;
};

struct CURLVersionBitsMapping versionBitsMap[] =
{
    {CURL_VERSION_IPV6, "ipv6"},
    {CURL_VERSION_KERBEROS4, "kerberos4"},
    {CURL_VERSION_SSL, "ssl"},
    {CURL_VERSION_LIBZ, "libz"},
    {CURL_VERSION_NTLM, "ntlm"},
    {CURL_VERSION_GSSNEGOTIATE, "gssnegotiate"},
    {CURL_VERSION_DEBUG, "debug"},
    {CURL_VERSION_CURLDEBUG, "curldebug"},
    {CURL_VERSION_ASYNCHDNS, "asynchdns"},
    {CURL_VERSION_SPNEGO, "spnego"},
    {CURL_VERSION_LARGEFILE, "largefile"},
    {CURL_VERSION_IDN, "idn"},
    {CURL_VERSION_SSPI, "sspi"},
    {CURL_VERSION_CONV, "conv"},
#if HAVE_DECL_CURL_VERSION_TLSAUTH_SRP
    {CURL_VERSION_TLSAUTH_SRP, "srp"},
#endif
#if HAVE_DECL_CURL_VERSION_NTLM_WB
    {CURL_VERSION_NTLM_WB, "wb"},
#endif
};

CAMLprim value caml_curl_version_info(value unit)
{
  CAMLparam1(unit);
  CAMLlocal4(v, vlist, vnum, vfeatures);
  const char* const* p = NULL;
  int i = 0;

  curl_version_info_data* data = curl_version_info(CURLVERSION_NOW);
  if (NULL == data) caml_failwith("curl_version_info");

  vlist = Val_emptylist;
  for (p = data->protocols; NULL != *p; p++)
  {
    vlist = Val_cons(vlist, caml_copy_string(*p));
  }

  vfeatures = Val_emptylist;
  for (i = 0; i < sizeof(versionBitsMap)/sizeof(versionBitsMap[0]); i++)
  {
    if (0 != (versionBitsMap[i].code & data->features))
      vfeatures = Val_cons(vfeatures, caml_copy_string(versionBitsMap[i].name));
  }

  vnum = caml_alloc_tuple(3);
  Store_field(vnum,0,Val_int(0xFF & (data->version_num >> 16)));
  Store_field(vnum,1,Val_int(0xFF & (data->version_num >> 8)));
  Store_field(vnum,2,Val_int(0xFF & (data->version_num)));

  v = caml_alloc_tuple(12);
  Store_field(v,0,caml_copy_string(data->version));
  Store_field(v,1,vnum);
  Store_field(v,2,caml_copy_string(data->host));
  Store_field(v,3,vfeatures);
  Store_field(v,4,data->ssl_version ? Val_some(caml_copy_string(data->ssl_version)) : Val_none);
  Store_field(v,5,data->libz_version ? Val_some(caml_copy_string(data->libz_version)) : Val_none);
  Store_field(v,6,vlist);
  Store_field(v,7,caml_copy_string((data->age >= 1 && data->ares) ? data->ares : ""));
  Store_field(v,8,Val_int((data->age >= 1) ? data->ares_num : 0));
  Store_field(v,9,caml_copy_string((data->age >= 2 && data->libidn) ? data->libidn : ""));
  Store_field(v,10,Val_int((data->age >= 3) ? data->iconv_ver_num : 0));
  Store_field(v,11,caml_copy_string((data->age >= 3 && data->libssh_version) ? data->libssh_version : ""));

  CAMLreturn(v);
}

CAMLprim value caml_curl_pause(value conn, value opts)
{
  CAMLparam2(conn, opts);
  CAMLlocal4(v, vlist, vnum, vfeatures);
  Connection *connection = Connection_val(conn);
  int bitmask = 0;
  CURLcode result;

  while (Val_emptylist != opts)
  {
    switch (Int_val(Field(opts,0)))
    {
      case 0: bitmask |= CURLPAUSE_SEND; break;
      case 1: bitmask |= CURLPAUSE_RECV; break;
      case 2: bitmask |= CURLPAUSE_ALL; break;
      default: caml_failwith("wrong pauseOption");
    }
    opts = Field(opts,1);
  }

  result = curl_easy_pause(connection->connection,bitmask);
  if (result != CURLE_OK)
    raiseError(connection, result);

  CAMLreturn(Val_unit);
}

/*
 * Curl multi stack support
 *
 * Exported thin wrappers for libcurl are prefixed with caml_curl_multi_.
 * Other exported functions are prefixed with caml_curlm_, some of them
 * can/should be decomposed into smaller parts.
 */

struct ml_multi_handle
{
  CURLM* handle;
  value values; /* callbacks */
};

enum
{
  curlmopt_socket_function,
  curlmopt_timer_function,

  /* last, not used */
  multi_values_total,
};

typedef struct ml_multi_handle ml_multi_handle;

#define Multi_val(v) (*(ml_multi_handle**)Data_custom_val(v))
#define CURLM_val(v) (Multi_val(v)->handle)

static struct custom_operations curl_multi_ops = {
  "ygrek.curl_multi",
  custom_finalize_default,
  custom_compare_default,
  custom_hash_default,
  custom_serialize_default,
  custom_deserialize_default
};

CAMLprim value caml_curl_multi_init(value unit)
{
  CAMLparam1(unit);
  CAMLlocal1(v);
  ml_multi_handle* multi = (ml_multi_handle*)caml_stat_alloc(sizeof(ml_multi_handle));
  CURLM* h = curl_multi_init();

  if (!h)
  {
    caml_stat_free(multi);
    failwith("caml_curl_multi_init");
  }

  multi->handle = h;
  multi->values = caml_alloc(multi_values_total, 0);
  caml_register_generational_global_root(&multi->values);

  v = caml_alloc_custom(&curl_multi_ops, sizeof(ml_multi_handle*), 0, 1);
  Multi_val(v) = multi;

  CAMLreturn(v);
}

CAMLprim value caml_curl_multi_cleanup(value handle)
{
  CAMLparam1(handle);
  ml_multi_handle* h = Multi_val(handle);

  if (NULL == h)
    CAMLreturn(Val_unit);

  caml_remove_generational_global_root(&h->values);

  if (CURLM_OK != curl_multi_cleanup(h->handle))
    failwith("caml_curl_multi_cleanup");

  Multi_val(handle) = (ml_multi_handle*)NULL;

  CAMLreturn(Val_unit);
}

static CURL* curlm_remove_finished(CURLM* multi_handle, CURLcode* result)
{
  int msgs_in_queue = 0;

  while (1)
  {
    CURLMsg* msg = curl_multi_info_read(multi_handle, &msgs_in_queue);
    if (NULL == msg) return NULL;
    if (CURLMSG_DONE == msg->msg)
    {
      CURL* easy_handle = msg->easy_handle;
<<<<<<< HEAD
      if (result) *result = msg->data.result;
      if (CURLM_OK != curl_multi_remove_handle(multi_handle, easy_handle))
      {
        //failwith("curlm_remove_finished");
=======
      if (CURLM_OK != curl_multi_remove_handle(multi_handle, easy_handle))
      {
        failwith("curlm_remove_finished");
>>>>>>> a993d380
      }
      return easy_handle;
    }
  }
}

CAMLprim value caml_curlm_remove_finished(value v_multi)
{
  CAMLparam1(v_multi);
  CAMLlocal2(v_easy, v_tuple);
  CURL* handle;
  CURLM* multi_handle;
  CURLcode result;

  multi_handle = CURLM_val(v_multi);

  caml_enter_blocking_section();
  handle = curlm_remove_finished(multi_handle,&result);
  caml_leave_blocking_section();

  if (NULL == handle)
  {
    CAMLreturn(Val_none);
  }
  else
  {
    /* not good: same handle, but different block */
    v_easy = caml_alloc(1, Abstract_tag);
    Field(v_easy, 0) = (value)findConnection(handle);
    v_tuple = caml_alloc(2, 0);
    Store_field(v_tuple,0,v_easy);
    Store_field(v_tuple,1,Val_int(result)); /* CURLcode */
    CAMLreturn(Val_some(v_tuple));
  }
}

static int curlm_wait_data(CURLM* multi_handle)
{
	struct timeval timeout;
  CURLMcode ret;

	fd_set fdread;
	fd_set fdwrite;
	fd_set fdexcep;
	int maxfd = -1;

	FD_ZERO(&fdread);
	FD_ZERO(&fdwrite);
	FD_ZERO(&fdexcep);

	/* set a suitable timeout */
	timeout.tv_sec = 1;
	timeout.tv_usec = 0;

	/* get file descriptors from the transfers */
	ret = curl_multi_fdset(multi_handle, &fdread, &fdwrite, &fdexcep, &maxfd);

	if (ret == CURLM_OK && maxfd >= 0)
	{
		int rc = select(maxfd+1, &fdread, &fdwrite, &fdexcep, &timeout);
		if (-1 != rc) return 0;
	}
	return 1;
}

CAMLprim value caml_curlm_wait_data(value v_multi)
{
  CAMLparam1(v_multi);
  int ret;
  CURLM* h = CURLM_val(v_multi);

  caml_enter_blocking_section();
  ret = curlm_wait_data(h);
  caml_leave_blocking_section();

  CAMLreturn(Val_bool(0 == ret));
}

CAMLprim value caml_curl_multi_add_handle(value v_multi, value v_easy)
{
  CAMLparam2(v_multi,v_easy);
  CURLM* multi = CURLM_val(v_multi);
  CURL* easy = Connection_val(v_easy)->connection;

  /* may invoke callbacks so need to be consistent with locks */
  caml_enter_blocking_section();
  if (CURLM_OK != curl_multi_add_handle(multi, easy))
  {
    caml_leave_blocking_section();
    failwith("caml_curl_multi_add_handle");
  }
  caml_leave_blocking_section();

  CAMLreturn(Val_unit);
}

CAMLprim value caml_curl_multi_perform_all(value v_multi)
{
  CAMLparam1(v_multi);
  int still_running = 0;
  CURLM* h = CURLM_val(v_multi);

  caml_enter_blocking_section();
  while (CURLM_CALL_MULTI_PERFORM == curl_multi_perform(h, &still_running));
  caml_leave_blocking_section();

  CAMLreturn(Val_int(still_running));
}

<<<<<<< HEAD
CAMLprim value helper_curl_easy_strerror(value v_code)
{
  CAMLparam1(v_code);
  CAMLreturn(caml_copy_string(curl_easy_strerror(Int_val(v_code))));
=======
/*
 * Wrappers for the curl_multi_socket_action infrastructure
 * Based on curl hiperfifo.c example
 */

/* FIXME win32unix */
#define Socket_val(v) Int_val(v)
#define Val_socket(v) Val_int(v)

static void raise_error(char const* msg)
{
  static value* exception = NULL;

  if (NULL == exception)
  {
    exception = caml_named_value("Curl.Multi.Error");
    if (NULL == exception) caml_invalid_argument("Curl.Multi.Error");
  }

  caml_raise_with_string(*exception, msg);
}

static void check_mcode(CURLMcode code)
{
  char const *s = NULL;
  switch (code)
  {
    case CURLM_OK                  : return;
    case CURLM_CALL_MULTI_PERFORM  : s="CURLM_CALL_MULTI_PERFORM"; break;
    case CURLM_BAD_HANDLE          : s="CURLM_BAD_HANDLE";         break;
    case CURLM_BAD_EASY_HANDLE     : s="CURLM_BAD_EASY_HANDLE";    break;
    case CURLM_OUT_OF_MEMORY       : s="CURLM_OUT_OF_MEMORY";      break;
    case CURLM_INTERNAL_ERROR      : s="CURLM_INTERNAL_ERROR";     break;
    case CURLM_UNKNOWN_OPTION      : s="CURLM_UNKNOWN_OPTION";     break;
    case CURLM_LAST                : s="CURLM_LAST";               break;
    case CURLM_BAD_SOCKET          : s="CURLM_BAD_SOCKET";         break;
    default                        : s="CURLM_unknown";            break;
  }
  raise_error(s);
}

CAMLprim value caml_curl_multi_socket_action(value v_multi, value v_fd, value v_kind)
{
  CAMLparam3(v_multi, v_fd, v_kind);
  CURLM* h = CURLM_val(v_multi);
  int still_running = 0;
  CURLMcode rc = CURLM_OK;
  int socket = Socket_val(v_fd);
  int kind = 0;

  switch (Int_val(v_kind))
  {
    case 0 : break;
    case 1 : kind |= CURL_CSELECT_IN; break;
    case 2 : kind |= CURL_CSELECT_OUT; break;
    case 3 : kind |= CURL_CSELECT_IN | CURL_CSELECT_OUT; break;
    default:
      raise_error("caml_curl_multi_socket_action");
  }

/*  fprintf(stdout,"fd %u kind %u\n",Socket_val(v_fd), kind); fflush(stdout); */

  caml_enter_blocking_section();
  do {
    rc = curl_multi_socket_action(h, socket, kind, &still_running);
  } while (rc == CURLM_CALL_MULTI_PERFORM);
  caml_leave_blocking_section();

  check_mcode(rc);

  CAMLreturn(Val_int(still_running));
}

CAMLprim value caml_curl_multi_socket_all(value v_multi)
{
  CAMLparam1(v_multi);
  int still_running = 0;
  CURLMcode rc = CURLM_OK;
  CURLM* h = CURLM_val(v_multi);

  caml_enter_blocking_section();
  do {
    rc = curl_multi_socket_all(h, &still_running);
  } while (rc == CURLM_CALL_MULTI_PERFORM);
  caml_leave_blocking_section();

  check_mcode(rc);

  CAMLreturn(Val_int(still_running));
}

static int curlm_sock_cb_nolock(CURL *e, curl_socket_t sock, int what, ml_multi_handle* multi, void *sockp)
{
  CAMLparam0();
  CAMLlocal1(v_what);

  /* v_what = Val_int(what); */
  switch (what)
  {
    case CURL_POLL_NONE   : v_what = Val_int(0); break;
    case CURL_POLL_IN     : v_what = Val_int(1); break;
    case CURL_POLL_OUT    : v_what = Val_int(2); break;
    case CURL_POLL_INOUT  : v_what = Val_int(3); break;
    case CURL_POLL_REMOVE : v_what = Val_int(4); break;
    default:
      fprintf(stderr, "curlm_sock_cb sock=%d what=%d\n", sock, what);
      fflush(stderr);
      raise_error("curlm_sock_cb"); /* FIXME exception from callback */
  }

  caml_callback2(Field(multi->values,curlmopt_socket_function),
                 Val_socket(sock), v_what);

  CAMLreturn(0);
}

static int curlm_sock_cb(CURL *e, curl_socket_t sock, int what, void *cbp, void *sockp)
{
  int ret;
  caml_leave_blocking_section();
  ret = curlm_sock_cb_nolock(e, sock, what, (ml_multi_handle*)cbp, sockp);
  caml_enter_blocking_section();
  return ret;
}

CAMLprim value caml_curl_multi_socketfunction(value v_multi, value v_cb)
{
  CAMLparam2(v_multi, v_cb);
  ml_multi_handle* multi = Multi_val(v_multi);

  Store_field(multi->values, curlmopt_socket_function, v_cb);

  curl_multi_setopt(multi->handle, CURLMOPT_SOCKETFUNCTION, curlm_sock_cb);
  curl_multi_setopt(multi->handle, CURLMOPT_SOCKETDATA, multi);

  CAMLreturn(Val_unit);
}

static void curlm_timer_cb_nolock(ml_multi_handle *multi, long timeout_ms)
{
  CAMLparam0();
  caml_callback(Field(multi->values,curlmopt_timer_function), Val_long(timeout_ms));
  CAMLreturn0;
}

static int curlm_timer_cb(CURLM *multi, long timeout_ms, void *userp)
{
  caml_leave_blocking_section();
  curlm_timer_cb_nolock((ml_multi_handle*)userp, timeout_ms);
  caml_enter_blocking_section();
  return 0;
}

CAMLprim value caml_curl_multi_timerfunction(value v_multi, value v_cb)
{
  CAMLparam2(v_multi, v_cb);
  ml_multi_handle* multi = Multi_val(v_multi);

  Store_field(multi->values, curlmopt_timer_function, v_cb);

  curl_multi_setopt(multi->handle, CURLMOPT_TIMERFUNCTION, curlm_timer_cb);
  curl_multi_setopt(multi->handle, CURLMOPT_TIMERDATA, multi);

  CAMLreturn(Val_unit);
}

CAMLprim value caml_curl_multi_timeout(value v_multi)
{
  CAMLparam1(v_multi);
  long ms = 0;
  CURLMcode rc = CURLM_OK;
  ml_multi_handle* multi = Multi_val(v_multi);

  rc = curl_multi_timeout(multi->handle, &ms);

  check_mcode(rc);

  CAMLreturn(Val_long(ms));
>>>>>>> a993d380
}
<|MERGE_RESOLUTION|>--- conflicted
+++ resolved
@@ -6287,16 +6287,10 @@
     if (CURLMSG_DONE == msg->msg)
     {
       CURL* easy_handle = msg->easy_handle;
-<<<<<<< HEAD
       if (result) *result = msg->data.result;
       if (CURLM_OK != curl_multi_remove_handle(multi_handle, easy_handle))
       {
         //failwith("curlm_remove_finished");
-=======
-      if (CURLM_OK != curl_multi_remove_handle(multi_handle, easy_handle))
-      {
-        failwith("curlm_remove_finished");
->>>>>>> a993d380
       }
       return easy_handle;
     }
@@ -6406,12 +6400,12 @@
   CAMLreturn(Val_int(still_running));
 }
 
-<<<<<<< HEAD
 CAMLprim value helper_curl_easy_strerror(value v_code)
 {
   CAMLparam1(v_code);
   CAMLreturn(caml_copy_string(curl_easy_strerror(Int_val(v_code))));
-=======
+}
+
 /*
  * Wrappers for the curl_multi_socket_action infrastructure
  * Based on curl hiperfifo.c example
@@ -6590,5 +6584,4 @@
   check_mcode(rc);
 
   CAMLreturn(Val_long(ms));
->>>>>>> a993d380
-}
+}